.PHONY: all production test itest docs clean

all: production

production:
	@true

docs:
	tox -e docs

test:
	docker pull docker-dev.yelpcorp.com/mysql-testing:latest
<<<<<<< HEAD
	tox
=======
	tox -e py

itest:
	tox -e acceptance
>>>>>>> 095b872c

clean:
	rm -rf docs/build
	find . -name '*.pyc' -delete
	find . -name '__pycache__' -delete<|MERGE_RESOLUTION|>--- conflicted
+++ resolved
@@ -10,14 +10,10 @@
 
 test:
 	docker pull docker-dev.yelpcorp.com/mysql-testing:latest
-<<<<<<< HEAD
-	tox
-=======
 	tox -e py
 
 itest:
 	tox -e acceptance
->>>>>>> 095b872c
 
 clean:
 	rm -rf docs/build
