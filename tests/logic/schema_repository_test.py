--- conflicted
+++ resolved
@@ -335,26 +335,6 @@
         with pytest.raises(EntityNotFoundError):
             schema_repo.get_latest_schema_by_topic_name('_bad.topic')
 
-<<<<<<< HEAD
-=======
-    @pytest.mark.usefixtures('rw_schema', 'disabled_schema')
-    @pytest.mark.parametrize("is_compatible", [True, False])
-    def test_is_schema_compatible(self, mock_compatible_func, is_compatible):
-        mock_compatible_func.return_value = is_compatible
-        target_schema = 'avro schema to be validated'
-        actual = schema_repo.is_schema_compatible(
-            target_schema,
-            self.namespace_name,
-            self.source_name
-        )
-        expected = mock_compatible_func.return_value
-        assert expected == actual
-
-    def test_is_schema_compatible_with_nonexistent_source(self):
-        with pytest.raises(EntityNotFoundError):
-            schema_repo.is_schema_compatible('avro schema', 'foo', 'bar')
-
->>>>>>> 5f6f4b35
     def test_get_schemas_by_topic_name(self, topic, rw_schema):
         actual = schema_repo.get_schemas_by_topic_name(topic.name)
         assert 1 == len(actual)
@@ -1056,7 +1036,7 @@
         )
 
     def test_is_schema_compatible_with_nonexistent_source(self):
-        with pytest.raises(sch_exc.EntityNotFoundException):
+        with pytest.raises(EntityNotFoundError):
             schema_repo.is_schema_compatible(
                 self.schema_one,
                 namespace='bad_namespace',
