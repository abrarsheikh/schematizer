# -*- coding: utf-8 -*-
import mock
import pytest

from schematizer import models
from schematizer.components import converters
from schematizer.logic import schema_repository as schema_repo
from schematizer.models.database import session
from testing import factories
from tests.models.testing_db import DBTestCase


class TestSchemaRepository(DBTestCase):

    @property
    def namespace_name(self):
        return factories.fake_namespace

    @property
    def source_name(self):
        return factories.fake_source

    @property
    def source_owner_email(self):
        return factories.fake_owner_email

    @pytest.fixture
<<<<<<< HEAD
    def namespace(self):
        return factories.NamespaceFactory.create_in_db(self.namespace_name)

    @pytest.fixture
    def source(self, namespace):
        return factories.SourceFactory.create_in_db(
            self.source_name,
            namespace
        )
=======
    def domain(self):
        return factories.create_domain(self.namespace, self.source)
>>>>>>> 93a0421e

    @property
    def topic_name(self):
        return factories.fake_topic_name

    @pytest.fixture
<<<<<<< HEAD
    def topic(self, source):
        return factories.TopicFactory.create_in_db(self.topic_name, source)
=======
    def topic(self):
        return factories.create_topic(
            self.topic_name,
            self.namespace,
            self.source
        )
>>>>>>> 93a0421e

    @property
    def rw_schema_json(self):
        return {
            "name": "foo",
            "namespace": "yelp",
            "type": "record",
            "fields": [{"name": "bar", "type": "int", "doc": "bar"}],
            "doc": "table foo"
        }

    @property
    def rw_schema_elements(self):
        return [
            models.AvroSchemaElement(
                key="yelp.foo",
                element_type="record",
                doc="table foo"
            ),
            models.AvroSchemaElement(
                key="yelp.foo|bar",
                element_type="field",
                doc="bar"
            ),
        ]

    @pytest.fixture
    def rw_schema(self, topic):
        return factories.create_avro_schema(
            self.rw_schema_json,
            self.rw_schema_elements,
            topic_name=topic.name
        )

    @property
    def another_rw_schema_json(self):
        return {
            "name": "foo",
            "namespace": "yelp",
            "type": "record",
            "fields": [{"name": "baz", "type": "int", "doc": "baz"}],
            "doc": "table foo"
        }

    @property
    def another_rw_schema_elements(self):
        return [
            models.AvroSchemaElement(
                key="yelp.foo",
                element_type="record",
                doc='table foo'
            ),
            models.AvroSchemaElement(
                key="yelp.foo|baz",
                element_type="field",
                doc="baz"
            ),
        ]

    @pytest.fixture
    def another_rw_schema(self, topic):
        return factories.create_avro_schema(
            self.another_rw_schema_json,
            self.another_rw_schema_elements,
            topic_name=topic.name
        )

    @property
    def disabled_schema_json(self):
        return {
            "type": "record",
            "name": "disabled",
            "fields": [],
            "doc": "I am disabled!"
        }

    @property
    def disabled_schema_elements(self):
        return [
            models.AvroSchemaElement(
                key="disabled",
                element_type="record",
                doc="I am disabled!"
            )
        ]

    @pytest.fixture
    def disabled_schema(self, topic):
        return factories.create_avro_schema(
            self.disabled_schema_json,
            self.disabled_schema_elements,
            topic_name=topic.name,
            status=models.AvroSchemaStatus.DISABLED
        )

<<<<<<< HEAD
    def get_namespace(self, name):
        return session.query(
            models.Namespace
        ).filter(
            models.Namespace.name == name
        ).one()

    def get_source(self, namespace, name):
        return session.query(
            models.Source
        ).filter(
            models.Source.namespace_id == namespace.id,
            models.Source.name == name
        ).one()
=======
    @pytest.yield_fixture
    def mock_compatible_func(self):
        with mock.patch(
            'schematizer.logic.schema_repository.'
            'SchemaCompatibilityValidator.is_backward_compatible'
        ) as mock_func:
            yield mock_func
>>>>>>> 93a0421e

    def test_create_schema_from_avro_json_with_new_schema(self):
        expected_base_schema_id = 100
<<<<<<< HEAD
        actual = schema_repo.create_avro_schema_from_avro_json(
            self.rw_avro_schema_json,
            self.namespace_name,
            self.source_name,
            self.source_owner_email,
=======

        actual_schema = schema_repo.create_avro_schema_from_avro_json(
            self.rw_schema_json,
            self.namespace,
            self.source,
            self.domain_owner_email,
>>>>>>> 93a0421e
            base_schema_id=expected_base_schema_id
        )

<<<<<<< HEAD
        created_namespace = self.get_namespace(self.namespace_name)
        created_source = self.get_source(created_namespace, self.source_name)

        assert created_source.id == actual.topic.source.id
        assert created_namespace.id == created_source.namespace_id
        assert self.source_owner_email == created_source.owner_email
=======
        expected_schema = models.AvroSchema(
            avro_schema_json=self.rw_schema_json,
            status=models.AvroSchemaStatus.READ_AND_WRITE,
            base_schema_id=expected_base_schema_id,
            avro_schema_elements=self.rw_schema_elements
        )
        self.assert_equal_avro_schema_partial(expected_schema, actual_schema)

        actual_domain = session.query(models.Domain).filter(
            models.Domain.id == actual_schema.topic.domain.id
        ).one()
        expected_domain = models.Domain(
            namespace=self.namespace,
            source=self.source,
            owner_email=self.domain_owner_email
        )
        self.assert_equal_domain_partial(expected_domain, actual_domain)
>>>>>>> 93a0421e

    @pytest.mark.usefixtures('rw_schema')
    def test_create_schema_from_avro_json_with_compatible_schema(
            self,
            topic,
            mock_compatible_func
    ):
<<<<<<< HEAD
        schema_to_register = "new schema"
        actual = schema_repo.create_avro_schema_from_avro_json(
            schema_to_register,
            self.namespace_name,
            self.source_name,
            self.source_owner_email
=======
        mock_compatible_func.return_value = True

        actual_schema = schema_repo.create_avro_schema_from_avro_json(
            self.another_rw_schema_json,
            topic.domain.namespace,
            topic.domain.source,
            topic.domain.owner_email
>>>>>>> 93a0421e
        )

        expected_schema = models.AvroSchema(
            avro_schema_json=self.another_rw_schema_json,
            status=models.AvroSchemaStatus.READ_AND_WRITE,
            avro_schema_elements=self.another_rw_schema_elements
        )
        self.assert_equal_avro_schema_partial(expected_schema, actual_schema)
        assert topic.id == actual_schema.topic_id

<<<<<<< HEAD
        if mock_compatible_func.return_value:
            # schema is compatible with the topic
            assert topic.id == actual.topic_id
        else:
            # schema is not compatible and new topic is created
            created_topic = session.query(
                models.Topic
            ).filter(
                models.Topic.id == actual.topic_id
            ).one()
            assert created_topic.name != topic.name
            assert created_topic.id != topic.id
            assert created_topic.source_id == topic.source_id

            expected_namespace = self.get_namespace(self.namespace_name)
            expected_source = self.get_source(
                expected_namespace,
                self.source_name
            )
            assert expected_source.id == created_topic.source_id
            assert expected_source.id == actual.topic.source.id
=======
    @pytest.mark.usefixtures('rw_schema')
    def test_create_schema_from_avro_json_with_incompatible_schema(
            self,
            topic,
            mock_compatible_func
    ):
        mock_compatible_func.return_value = False

        actual_schema = schema_repo.create_avro_schema_from_avro_json(
            self.another_rw_schema_json,
            topic.domain.namespace,
            topic.domain.source,
            topic.domain.owner_email
        )

        expected_schema = models.AvroSchema(
            avro_schema_json=self.another_rw_schema_json,
            status=models.AvroSchemaStatus.READ_AND_WRITE,
            avro_schema_elements=self.another_rw_schema_elements
        )
        self.assert_equal_avro_schema_partial(expected_schema, actual_schema)

        # new topic should be created
        assert topic.id != actual_schema.topic_id
        assert topic.name != actual_schema.topic.name

        # the new topic should still be under the same namespace and domain
        assert topic.domain_id == actual_schema.topic.domain_id
>>>>>>> 93a0421e

    def test_create_schema_from_avro_json_with_same_schema(
            self,
            rw_schema,
            mock_compatible_func
    ):
<<<<<<< HEAD
        if mock_compatible_func.return_value:
            # only test the case with compatible schemas
            actual = schema_repo.create_avro_schema_from_avro_json(
                self.rw_avro_schema_json,
                self.namespace_name,
                self.source_name,
                self.source_owner_email,
            )
            assert rw_avro_schema.id == actual.id
=======
        mock_compatible_func.return_value = True

        actual = schema_repo.create_avro_schema_from_avro_json(
            self.rw_schema_json,
            rw_schema.topic.domain.namespace,
            rw_schema.topic.domain.source,
            rw_schema.topic.domain.owner_email,
        )

        assert rw_schema.id == actual.id
>>>>>>> 93a0421e

    def test_create_schema_from_avro_json_with_diff_base_schema(
            self,
            topic,
            rw_schema,
            mock_compatible_func
    ):
<<<<<<< HEAD
        if mock_compatible_func.return_value:
            expected_base_schema_id = 100
            actual = schema_repo.create_avro_schema_from_avro_json(
                self.rw_avro_schema_json,
                self.namespace_name,
                self.source_name,
                self.source_owner_email,
                base_schema_id=expected_base_schema_id
            )
            actual_schema_json = simplejson.loads(actual.avro_schema)
            assert rw_avro_schema.id != actual.id
            assert self.rw_avro_schema_json == actual_schema_json
            assert topic.id == actual.topic_id
            assert expected_base_schema_id == actual.base_schema_id
=======
        mock_compatible_func.return_value = True
        expected_base_schema_id = 100

        actual = schema_repo.create_avro_schema_from_avro_json(
            self.rw_schema_json,
            rw_schema.topic.domain.namespace,
            rw_schema.topic.domain.source,
            rw_schema.topic.domain.owner_email,
            base_schema_id=expected_base_schema_id
        )

        # new schema should be created for the same topic
        assert rw_schema.id != actual.id
        assert topic.id == actual.topic_id
        expected = models.AvroSchema(
            avro_schema_json=self.rw_schema_json,
            status=models.AvroSchemaStatus.READ_AND_WRITE,
            avro_schema_elements=self.rw_schema_elements,
            base_schema_id=expected_base_schema_id
        )
        self.assert_equal_avro_schema_partial(expected, actual)
>>>>>>> 93a0421e

    def test_get_latest_topic_of_namespace_source(
        self,
        namespace,
        source,
        topic
    ):
        actual = schema_repo.get_latest_topic_of_namespace_source(
            namespace.name,
            source.name
        )
        self.assert_equal_topic(topic, actual)

<<<<<<< HEAD
        new_topic = factories.TopicFactory.create_in_db('new_topic', source)
        actual = schema_repo.get_latest_topic_of_namespace_source(
            namespace.name,
            source.name
        )
        self.verify_topic(new_topic, actual)

    def test_get_latest_topic_of_source_id(self, source, topic):
        actual = schema_repo.get_latest_topic_of_source_id(source.id)
        self.verify_topic(topic, actual)

        new_topic = factories.TopicFactory.create_in_db('new_topic', source)
        actual = schema_repo.get_latest_topic_of_source_id(source.id)
        self.verify_topic(new_topic, actual)

    def verify_topic(self, expected, actual):
        assert expected.id == actual.id
        assert expected.name == actual.name
        assert expected.source_id == actual.source_id
        assert expected.created_at == actual.created_at
        assert expected.updated_at == actual.updated_at

    def test_get_latest_topic_of_source_with_no_topic(self, namespace, source):
        factories.SourceFactory.delete_topics(source.id)
        actual = schema_repo.get_latest_topic_of_namespace_source(
            namespace.name,
            source.name
        )
        assert actual is None

    def test_get_latest_topic_of_source_with_nonexistent_source(self):
        actual = schema_repo.get_latest_topic_of_namespace_source('foo', 'bar')
        assert actual is None

    def test_get_latest_topic_of_source_id_with_no_topic(self, source):
        factories.SourceFactory.delete_topics(source.id)
        actual = schema_repo.get_latest_topic_of_source_id(source.id)
=======
        new_topic = factories.create_topic(
            'new_topic',
            namespace=domain.namespace,
            source=domain.source
        )
        actual = schema_repo.get_latest_topic_of_domain(
            domain.namespace,
            domain.source
        )
        self.assert_equal_topic(new_topic, actual)

    def test_get_latest_topic_of_domain_with_no_topic(self, domain):
        actual = schema_repo.get_latest_topic_of_domain(
            domain.namespace,
            domain.source
        )
        assert actual is None

    def test_get_latest_topic_of_domain_with_nonexistent_domain(self):
        with pytest.raises(schema_repo.EntityNotFoundException):
            schema_repo.get_latest_topic_of_domain('foo', 'bar')

    def test_get_latest_topic_of_domain_id(self, domain, topic):
        actual = schema_repo.get_latest_topic_of_domain_id(domain.id)
        self.assert_equal_topic(topic, actual)

        new_topic = factories.create_topic(
            'new_topic',
            namespace=domain.namespace,
            source=domain.source
        )
        actual = schema_repo.get_latest_topic_of_domain_id(domain.id)
        self.assert_equal_topic(new_topic, actual)

    def test_get_latest_topic_of_domain_id_with_no_topic(self, domain):
        actual = schema_repo.get_latest_topic_of_domain_id(domain.id)
>>>>>>> 93a0421e
        assert actual is None

    def test_get_latest_topic_of_source_id_with_nonexistent_source(self):
        actual = schema_repo.get_latest_topic_of_source_id(0)
        assert actual is None

<<<<<<< HEAD
    @pytest.mark.usefixtures('source', 'avro_schemas')
    def test_is_schema_compatible_in_topic(self, topic, mock_compatible_func):
=======
    @pytest.mark.usefixtures('domain', 'rw_schema', 'disabled_schema')
    @pytest.mark.parametrize("is_compatible", [True, False])
    def test_is_schema_compatible_in_topic(
            self,
            topic,
            mock_compatible_func,
            is_compatible
    ):
        mock_compatible_func.return_value = is_compatible
>>>>>>> 93a0421e
        actual = schema_repo.is_schema_compatible_in_topic(
            self.rw_schema_json,
            topic.name
        )
        assert is_compatible == actual

    @pytest.mark.usefixtures('disabled_schema')
    def test_is_schema_compatible_in_topic_with_no_enabled_schema(self, topic):
        actual = schema_repo.is_schema_compatible_in_topic('int', topic.name)
        assert actual is True

    @pytest.mark.usefixtures('disabled_schema', 'rw_schema')
    def test_is_schema_compatible_in_topic_with_bad_topic_name(self):
        with pytest.raises(schema_repo.EntityNotFoundException):
            schema_repo.is_schema_compatible_in_topic('int', 'foo')

    def test_get_topic_by_name(self, topic):
        actual = schema_repo.get_topic_by_name(self.topic_name)
<<<<<<< HEAD
        assert topic.id == actual.id
        assert topic.name == actual.name
        assert topic.source_id == actual.source_id
        assert topic.created_at == actual.created_at
        assert topic.updated_at == actual.updated_at
=======
        self.assert_equal_topic(topic, actual)
>>>>>>> 93a0421e

    def test_get_topic_by_name_with_nonexistent_topic(self):
        actual = schema_repo.get_topic_by_name('foo')
        assert actual is None

    def test_get_source_by_fullname(self, source):
        actual = schema_repo.get_source_by_fullname(
            self.namespace_name,
            self.source_name
        )
<<<<<<< HEAD
        assert source.id == actual.id
        assert source.namespace_id == actual.namespace_id
        assert source.name == actual.name
        assert source.created_at == actual.created_at
        assert source.updated_at == actual.updated_at

    def test_get_source_by_fullname_with_nonexistent_source(self):
        actual = schema_repo.get_source_by_fullname('foo', 'bar')
=======
        self.assert_equal_domain(domain, actual)

    def test_get_domain_by_fullname_with_nonexistent_domain(self):
        actual = schema_repo.get_domain_by_fullname('foo', 'bar')
>>>>>>> 93a0421e
        assert actual is None

    def test_get_schema_by_id(self, rw_schema):
        actual = schema_repo.get_schema_by_id(rw_schema.id)
        self.assert_equal_avro_schema(rw_schema, actual)

    def test_get_schema_by_id_with_nonexistent_schema(self):
        actual = schema_repo.get_schema_by_id(0)
        assert actual is None

    def test_get_latest_schema_by_topic_id(self, topic, rw_schema):
        actual = schema_repo.get_latest_schema_by_topic_id(topic.id)
        self.assert_equal_avro_schema(rw_schema, actual)

    def test_get_latest_schema_by_topic_id_with_nonexistent_topic(self):

        actual = schema_repo.get_latest_schema_by_topic_id(0)
        assert actual is None

    def test_get_latest_schema_by_topic_id_with_empty_topic(self, topic):
        actual = schema_repo.get_latest_schema_by_topic_id(topic.id)
        assert actual is None

    @pytest.mark.usefixtures('disabled_schema')
    def test_get_latest_schema_by_topic_id_with_all_disabled_schema(
            self,
            topic
    ):
        actual = schema_repo.get_latest_schema_by_topic_id(topic.id)
        assert actual is None

    def test_get_latest_schema_by_topic_name(self, topic, rw_schema):
        actual = schema_repo.get_latest_schema_by_topic_name(topic.name)
        self.assert_equal_avro_schema(rw_schema, actual)

    def test_get_latest_schema_by_topic_name_with_nonexistent_topic(self):
        with pytest.raises(schema_repo.EntityNotFoundException):
            schema_repo.get_latest_schema_by_topic_name('_bad.topic')

    @pytest.mark.usefixtures('rw_schema', 'disabled_schema')
    @pytest.mark.parametrize("is_compatible", [True, False])
    def test_is_schema_compatible(self, mock_compatible_func, is_compatible):
        mock_compatible_func.return_value = is_compatible
        target_schema = 'avro schema to be validated'
        actual = schema_repo.is_schema_compatible(
            target_schema,
            self.namespace_name,
            self.source_name
        )
        expected = mock_compatible_func.return_value
        assert expected == actual

<<<<<<< HEAD
    def test_is_schema_compatible_with_no_topic_in_source(
        self,
        namespace,
        source
    ):
        factories.SourceFactory.delete_topics(source.id)
        actual = schema_repo.is_schema_compatible(
            'avro schema to be validated',
            namespace.name,
            source.name
        )
        assert actual is True

        actual = schema_repo.is_schema_compatible('avro schema', 'foo', 'bar')
        assert actual is True
=======
    def test_is_schema_compatible_with_nonexistent_domain(self):
        with pytest.raises(schema_repo.EntityNotFoundException):
            schema_repo.is_schema_compatible('avro schema', 'foo', 'bar')
>>>>>>> 93a0421e

    def test_get_schemas_by_topic_name(self, topic, rw_schema):
        actual = schema_repo.get_schemas_by_topic_name(topic.name)
        assert 1 == len(actual)
        self.assert_equal_avro_schema(rw_schema, actual[0])

    def test_get_schemas_by_topic_name_including_disabled(
            self,
            topic,
            rw_schema,
            disabled_schema
    ):
        actual = schema_repo.get_schemas_by_topic_name(topic.name, True)
        self.assert_equal_entities(
            expected_entities=[rw_schema, disabled_schema],
            actual_entities=actual,
            assert_func=self.assert_equal_avro_schema
        )

    def test_get_schemas_by_topic_name_with_nonexistent_topic(self):
        with pytest.raises(schema_repo.EntityNotFoundException):
            schema_repo.get_schemas_by_topic_name('foo')

    def test_get_schemas_by_topic_id(self, topic, rw_schema):
        actual = schema_repo.get_schemas_by_topic_id(topic.id)
        assert 1 == len(actual)
        self.assert_equal_avro_schema(rw_schema, actual[0])

    def test_get_schemas_by_topic_id_including_disabled(
            self,
            topic,
            rw_schema,
            disabled_schema
    ):
        actual = schema_repo.get_schemas_by_topic_id(topic.id, True)
        self.assert_equal_entities(
            expected_entities=[rw_schema, disabled_schema],
            actual_entities=actual,
            assert_func=self.assert_equal_avro_schema
        )

    def test_get_schemas_by_topic_id_with_nonexistent_topic(self):
        actual = schema_repo.get_schemas_by_topic_id(0)
        assert [] == actual

    def test_mark_schema_disabled(self, rw_schema):
        schema_repo.mark_schema_disabled(rw_schema.id)
        actual = session.query(
            models.AvroSchema
        ).filter(
            models.AvroSchema.id == rw_schema.id
        ).one()
        assert models.AvroSchemaStatus.DISABLED == actual.status

    def test_mark_schema_disabled_with_nonexisted_schema(self, rw_schema):
        # nothing should happen
        schema_repo.mark_schema_disabled(0)
        actual = session.query(
            models.AvroSchema
        ).filter(
            models.AvroSchema.id == rw_schema.id
        ).one()
        assert models.AvroSchemaStatus.READ_AND_WRITE == actual.status

    def test_mark_schema_readonly(self, rw_schema):
        schema_repo.mark_schema_readonly(rw_schema.id)
        actual = session.query(
            models.AvroSchema
        ).filter(
            models.AvroSchema.id == rw_schema.id
        ).one()
        assert models.AvroSchemaStatus.READ_ONLY == actual.status

    def test_mark_schema_readonly_with_nonexisted_schema(self, rw_schema):
        # nothing should happen
        schema_repo.mark_schema_readonly(0)
        actual = session.query(
            models.AvroSchema
        ).filter(
            models.AvroSchema.id == rw_schema.id
        ).one()
        assert models.AvroSchemaStatus.READ_AND_WRITE == actual.status

    def test_get_sources(self, source):
        actual = schema_repo.get_sources()
        assert 1 == len(actual)
<<<<<<< HEAD
        self.verify_source(source, actual[0])

    def verify_source(self, expected, actual):
        assert expected.namespace_id == actual.namespace_id
        assert expected.name == actual.name
        assert expected.owner_email == actual.owner_email
        assert expected.created_at == actual.created_at
        assert expected.updated_at == actual.updated_at
=======
        self.assert_equal_domain(domain, actual[0])
>>>>>>> 93a0421e

    @pytest.mark.usefixtures('source')
    def test_get_namespaces(self, namespace):
        factories.SourceFactory.create('another source', namespace)
        actual = schema_repo.get_namespaces()
        assert 1 == len(actual)
        self.verify_namespace(namespace, actual[0])

    def verify_namespace(self, expected, actual):
        print(expected)
        print(actual)
        assert expected.name == actual.name
        assert expected.created_at == actual.created_at
        assert expected.updated_at == actual.updated_at

    def test_get_sources_by_namespace(self, source):
        namespace = factories.NamespaceFactory.create('another namespace')
        factories.SourceFactory.create('another source', namespace)
        actual = schema_repo.get_sources_by_namespace(self.namespace_name)
        assert 1 == len(actual)
<<<<<<< HEAD
        self.verify_source(source, actual[0])
=======
        self.assert_equal_domain(domain, actual[0])
>>>>>>> 93a0421e

    @pytest.mark.usefixtures('source')
    def test_get_sources_by_namespace_with_nonexistent_namespace(self):
        actual = schema_repo.get_sources_by_namespace('foo')
        assert 0 == len(actual)

    def test_get_topics_by_source_id(self, source, topic):
        actual = schema_repo.get_topics_by_source_id(source.id)
        assert 1 == len(actual)
        self.assert_equal_topic(topic, actual[0])

    def test_available_converters(self):
        expected = {
            (models.SchemaKindEnum.MySQL, models.SchemaKindEnum.Avro):
            converters.MySQLToAvroConverter,
            (models.SchemaKindEnum.Avro, models.SchemaKindEnum.Redshift):
            converters.AvroToRedshiftConverter
        }
        for key, value in expected.iteritems():
            actual = schema_repo.converters[key]
            source_type, target_type = key
            assert source_type == actual.source_type
            assert target_type == actual.target_type
            assert value == actual

    def test_convert_schema(self):
        with mock.patch.object(
            converters.MySQLToAvroConverter,
            'convert'
        ) as mock_converter:
            schema_repo.convert_schema(
                models.SchemaKindEnum.MySQL,
                models.SchemaKindEnum.Avro,
                self.rw_schema_json
            )
            mock_converter.assert_called_once_with(self.rw_schema_json)

    def test_convert_schema_with_no_suitable_converter(self):
        with pytest.raises(Exception):
            schema_repo.convert_schema(
                mock.Mock(),
                mock.Mock(),
                self.rw_schema_json
            )

    def assert_equal_domain_partial(self, expected, actual):
        assert expected.namespace == actual.namespace
        assert expected.source == actual.source
        assert expected.owner_email == actual.owner_email

    def assert_equal_domain(self, expected, actual):
        assert expected.id == actual.id
        assert expected.created_at == actual.created_at
        assert expected.updated_at == actual.updated_at
        self.assert_equal_domain_partial(expected, actual)

    def assert_equal_topic_partial(self, expected, actual):
        assert expected.name == actual.name

    def assert_equal_topic(self, expected, actual):
        assert expected.id == actual.id
        assert expected.domain_id == actual.domain_id
        assert expected.created_at == actual.created_at
        assert expected.updated_at == actual.updated_at
        self.assert_equal_topic_partial(expected, actual)

    def assert_equal_avro_schema_partial(self, expected, actual):
        assert expected.avro_schema == actual.avro_schema
        assert expected.base_schema_id == actual.base_schema_id
        assert expected.status == actual.status
        self.assert_equal_entities(
            expected.avro_schema_elements,
            actual.avro_schema_elements,
            self.assert_equal_avro_schema_element_partial,
            filter_key='key'
        )

    def assert_equal_avro_schema(self, expected, actual):
        assert expected.id == actual.id
        assert expected.avro_schema == actual.avro_schema
        assert expected.topic_id == actual.topic_id
        assert expected.base_schema_id == actual.base_schema_id
        assert expected.status == actual.status
        assert expected.created_at == actual.created_at
        assert expected.updated_at == actual.updated_at
        self.assert_equal_entities(
            expected.avro_schema_elements,
            actual.avro_schema_elements,
            self.assert_equal_avro_schema_element
        )

    def assert_equal_entities(
            self,
            expected_entities,
            actual_entities,
            assert_func,
            filter_key='id',
    ):
        assert len(expected_entities) == len(actual_entities)
        for actual_elem in actual_entities:
            expected_elem = next(
                o for o in expected_entities
                if getattr(o, filter_key) == getattr(actual_elem, filter_key)
            )
            assert_func(expected_elem, actual_elem)

    def assert_equal_avro_schema_element_partial(self, expected, actual):
        assert expected.key == actual.key
        assert expected.element_type == actual.element_type
        assert expected.doc == actual.doc

    def assert_equal_avro_schema_element(self, expected, actual):
        assert expected.id == actual.id
        assert expected.avro_schema_id == actual.avro_schema_id
        assert expected.created_at == actual.created_at
        assert expected.updated_at == actual.updated_at
        self.assert_equal_avro_schema_element_partial(expected, actual)<|MERGE_RESOLUTION|>--- conflicted
+++ resolved
@@ -25,7 +25,6 @@
         return factories.fake_owner_email
 
     @pytest.fixture
-<<<<<<< HEAD
     def namespace(self):
         return factories.NamespaceFactory.create_in_db(self.namespace_name)
 
@@ -35,27 +34,18 @@
             self.source_name,
             namespace
         )
-=======
-    def domain(self):
-        return factories.create_domain(self.namespace, self.source)
->>>>>>> 93a0421e
 
     @property
     def topic_name(self):
         return factories.fake_topic_name
 
     @pytest.fixture
-<<<<<<< HEAD
-    def topic(self, source):
-        return factories.TopicFactory.create_in_db(self.topic_name, source)
-=======
     def topic(self):
         return factories.create_topic(
             self.topic_name,
-            self.namespace,
-            self.source
-        )
->>>>>>> 93a0421e
+            self.namespace_name,
+            self.source_name
+        )
 
     @property
     def rw_schema_json(self):
@@ -151,7 +141,6 @@
             status=models.AvroSchemaStatus.DISABLED
         )
 
-<<<<<<< HEAD
     def get_namespace(self, name):
         return session.query(
             models.Namespace
@@ -166,7 +155,7 @@
             models.Source.namespace_id == namespace.id,
             models.Source.name == name
         ).one()
-=======
+
     @pytest.yield_fixture
     def mock_compatible_func(self):
         with mock.patch(
@@ -174,35 +163,17 @@
             'SchemaCompatibilityValidator.is_backward_compatible'
         ) as mock_func:
             yield mock_func
->>>>>>> 93a0421e
-
-    def test_create_schema_from_avro_json_with_new_schema(self):
+
+    def test_create_schema_from_avro_json_with_new_schema(self, namespace):
         expected_base_schema_id = 100
-<<<<<<< HEAD
-        actual = schema_repo.create_avro_schema_from_avro_json(
-            self.rw_avro_schema_json,
+        actual_schema = schema_repo.create_avro_schema_from_avro_json(
+            self.rw_schema_json,
             self.namespace_name,
             self.source_name,
             self.source_owner_email,
-=======
-
-        actual_schema = schema_repo.create_avro_schema_from_avro_json(
-            self.rw_schema_json,
-            self.namespace,
-            self.source,
-            self.domain_owner_email,
->>>>>>> 93a0421e
             base_schema_id=expected_base_schema_id
         )
 
-<<<<<<< HEAD
-        created_namespace = self.get_namespace(self.namespace_name)
-        created_source = self.get_source(created_namespace, self.source_name)
-
-        assert created_source.id == actual.topic.source.id
-        assert created_namespace.id == created_source.namespace_id
-        assert self.source_owner_email == created_source.owner_email
-=======
         expected_schema = models.AvroSchema(
             avro_schema_json=self.rw_schema_json,
             status=models.AvroSchemaStatus.READ_AND_WRITE,
@@ -211,16 +182,15 @@
         )
         self.assert_equal_avro_schema_partial(expected_schema, actual_schema)
 
-        actual_domain = session.query(models.Domain).filter(
-            models.Domain.id == actual_schema.topic.domain.id
+        actual_source = session.query(models.Source).filter(
+            models.Source.id == actual_schema.topic.source.id
         ).one()
-        expected_domain = models.Domain(
-            namespace=self.namespace,
-            source=self.source,
-            owner_email=self.domain_owner_email
-        )
-        self.assert_equal_domain_partial(expected_domain, actual_domain)
->>>>>>> 93a0421e
+        expected_source = models.Source(
+            namespace_id=namespace.id,
+            name=self.source_name,
+            owner_email=self.source_owner_email
+        )
+        self.assert_equal_source_partial(expected_source, actual_source)
 
     @pytest.mark.usefixtures('rw_schema')
     def test_create_schema_from_avro_json_with_compatible_schema(
@@ -228,22 +198,13 @@
             topic,
             mock_compatible_func
     ):
-<<<<<<< HEAD
-        schema_to_register = "new schema"
-        actual = schema_repo.create_avro_schema_from_avro_json(
-            schema_to_register,
-            self.namespace_name,
-            self.source_name,
-            self.source_owner_email
-=======
         mock_compatible_func.return_value = True
 
         actual_schema = schema_repo.create_avro_schema_from_avro_json(
             self.another_rw_schema_json,
-            topic.domain.namespace,
-            topic.domain.source,
-            topic.domain.owner_email
->>>>>>> 93a0421e
+            topic.source.namespace.name,
+            topic.source.name,
+            topic.source.owner_email
         )
 
         expected_schema = models.AvroSchema(
@@ -254,29 +215,6 @@
         self.assert_equal_avro_schema_partial(expected_schema, actual_schema)
         assert topic.id == actual_schema.topic_id
 
-<<<<<<< HEAD
-        if mock_compatible_func.return_value:
-            # schema is compatible with the topic
-            assert topic.id == actual.topic_id
-        else:
-            # schema is not compatible and new topic is created
-            created_topic = session.query(
-                models.Topic
-            ).filter(
-                models.Topic.id == actual.topic_id
-            ).one()
-            assert created_topic.name != topic.name
-            assert created_topic.id != topic.id
-            assert created_topic.source_id == topic.source_id
-
-            expected_namespace = self.get_namespace(self.namespace_name)
-            expected_source = self.get_source(
-                expected_namespace,
-                self.source_name
-            )
-            assert expected_source.id == created_topic.source_id
-            assert expected_source.id == actual.topic.source.id
-=======
     @pytest.mark.usefixtures('rw_schema')
     def test_create_schema_from_avro_json_with_incompatible_schema(
             self,
@@ -287,9 +225,9 @@
 
         actual_schema = schema_repo.create_avro_schema_from_avro_json(
             self.another_rw_schema_json,
-            topic.domain.namespace,
-            topic.domain.source,
-            topic.domain.owner_email
+            topic.source.namespace.name,
+            topic.source.name,
+            topic.source.owner_email
         )
 
         expected_schema = models.AvroSchema(
@@ -304,36 +242,23 @@
         assert topic.name != actual_schema.topic.name
 
         # the new topic should still be under the same namespace and domain
-        assert topic.domain_id == actual_schema.topic.domain_id
->>>>>>> 93a0421e
+        assert topic.source_id == actual_schema.topic.source_id
 
     def test_create_schema_from_avro_json_with_same_schema(
             self,
             rw_schema,
             mock_compatible_func
     ):
-<<<<<<< HEAD
-        if mock_compatible_func.return_value:
-            # only test the case with compatible schemas
-            actual = schema_repo.create_avro_schema_from_avro_json(
-                self.rw_avro_schema_json,
-                self.namespace_name,
-                self.source_name,
-                self.source_owner_email,
-            )
-            assert rw_avro_schema.id == actual.id
-=======
         mock_compatible_func.return_value = True
 
         actual = schema_repo.create_avro_schema_from_avro_json(
             self.rw_schema_json,
-            rw_schema.topic.domain.namespace,
-            rw_schema.topic.domain.source,
-            rw_schema.topic.domain.owner_email,
+            rw_schema.topic.source.namespace.name,
+            rw_schema.topic.source.name,
+            rw_schema.topic.source.owner_email,
         )
 
         assert rw_schema.id == actual.id
->>>>>>> 93a0421e
 
     def test_create_schema_from_avro_json_with_diff_base_schema(
             self,
@@ -341,30 +266,14 @@
             rw_schema,
             mock_compatible_func
     ):
-<<<<<<< HEAD
-        if mock_compatible_func.return_value:
-            expected_base_schema_id = 100
-            actual = schema_repo.create_avro_schema_from_avro_json(
-                self.rw_avro_schema_json,
-                self.namespace_name,
-                self.source_name,
-                self.source_owner_email,
-                base_schema_id=expected_base_schema_id
-            )
-            actual_schema_json = simplejson.loads(actual.avro_schema)
-            assert rw_avro_schema.id != actual.id
-            assert self.rw_avro_schema_json == actual_schema_json
-            assert topic.id == actual.topic_id
-            assert expected_base_schema_id == actual.base_schema_id
-=======
         mock_compatible_func.return_value = True
         expected_base_schema_id = 100
 
         actual = schema_repo.create_avro_schema_from_avro_json(
             self.rw_schema_json,
-            rw_schema.topic.domain.namespace,
-            rw_schema.topic.domain.source,
-            rw_schema.topic.domain.owner_email,
+            rw_schema.topic.source.namespace.name,
+            rw_schema.topic.source.name,
+            rw_schema.topic.source.owner_email,
             base_schema_id=expected_base_schema_id
         )
 
@@ -378,7 +287,6 @@
             base_schema_id=expected_base_schema_id
         )
         self.assert_equal_avro_schema_partial(expected, actual)
->>>>>>> 93a0421e
 
     def test_get_latest_topic_of_namespace_source(
         self,
@@ -391,29 +299,28 @@
             source.name
         )
         self.assert_equal_topic(topic, actual)
-
-<<<<<<< HEAD
-        new_topic = factories.TopicFactory.create_in_db('new_topic', source)
+        new_topic = factories.create_topic(
+            'new_topic',
+            namespace=source.namespace.name,
+            source=source.name
+        )
         actual = schema_repo.get_latest_topic_of_namespace_source(
             namespace.name,
             source.name
         )
-        self.verify_topic(new_topic, actual)
+        self.assert_equal_topic(new_topic, actual)
 
     def test_get_latest_topic_of_source_id(self, source, topic):
         actual = schema_repo.get_latest_topic_of_source_id(source.id)
-        self.verify_topic(topic, actual)
-
-        new_topic = factories.TopicFactory.create_in_db('new_topic', source)
+        self.assert_equal_topic(topic, actual)
+
+        new_topic = factories.create_topic(
+            'new_topic',
+            namespace=source.namespace.name,
+            source=source.name
+        )
         actual = schema_repo.get_latest_topic_of_source_id(source.id)
-        self.verify_topic(new_topic, actual)
-
-    def verify_topic(self, expected, actual):
-        assert expected.id == actual.id
-        assert expected.name == actual.name
-        assert expected.source_id == actual.source_id
-        assert expected.created_at == actual.created_at
-        assert expected.updated_at == actual.updated_at
+        self.assert_equal_topic(new_topic, actual)
 
     def test_get_latest_topic_of_source_with_no_topic(self, namespace, source):
         factories.SourceFactory.delete_topics(source.id)
@@ -424,61 +331,18 @@
         assert actual is None
 
     def test_get_latest_topic_of_source_with_nonexistent_source(self):
-        actual = schema_repo.get_latest_topic_of_namespace_source('foo', 'bar')
-        assert actual is None
+        with pytest.raises(schema_repo.EntityNotFoundException):
+            schema_repo.get_latest_topic_of_namespace_source('foo', 'bar')
 
     def test_get_latest_topic_of_source_id_with_no_topic(self, source):
-        factories.SourceFactory.delete_topics(source.id)
         actual = schema_repo.get_latest_topic_of_source_id(source.id)
-=======
-        new_topic = factories.create_topic(
-            'new_topic',
-            namespace=domain.namespace,
-            source=domain.source
-        )
-        actual = schema_repo.get_latest_topic_of_domain(
-            domain.namespace,
-            domain.source
-        )
-        self.assert_equal_topic(new_topic, actual)
-
-    def test_get_latest_topic_of_domain_with_no_topic(self, domain):
-        actual = schema_repo.get_latest_topic_of_domain(
-            domain.namespace,
-            domain.source
-        )
-        assert actual is None
-
-    def test_get_latest_topic_of_domain_with_nonexistent_domain(self):
-        with pytest.raises(schema_repo.EntityNotFoundException):
-            schema_repo.get_latest_topic_of_domain('foo', 'bar')
-
-    def test_get_latest_topic_of_domain_id(self, domain, topic):
-        actual = schema_repo.get_latest_topic_of_domain_id(domain.id)
-        self.assert_equal_topic(topic, actual)
-
-        new_topic = factories.create_topic(
-            'new_topic',
-            namespace=domain.namespace,
-            source=domain.source
-        )
-        actual = schema_repo.get_latest_topic_of_domain_id(domain.id)
-        self.assert_equal_topic(new_topic, actual)
-
-    def test_get_latest_topic_of_domain_id_with_no_topic(self, domain):
-        actual = schema_repo.get_latest_topic_of_domain_id(domain.id)
->>>>>>> 93a0421e
         assert actual is None
 
     def test_get_latest_topic_of_source_id_with_nonexistent_source(self):
         actual = schema_repo.get_latest_topic_of_source_id(0)
         assert actual is None
 
-<<<<<<< HEAD
-    @pytest.mark.usefixtures('source', 'avro_schemas')
-    def test_is_schema_compatible_in_topic(self, topic, mock_compatible_func):
-=======
-    @pytest.mark.usefixtures('domain', 'rw_schema', 'disabled_schema')
+    @pytest.mark.usefixtures('source', 'rw_schema', 'disabled_schema')
     @pytest.mark.parametrize("is_compatible", [True, False])
     def test_is_schema_compatible_in_topic(
             self,
@@ -487,7 +351,6 @@
             is_compatible
     ):
         mock_compatible_func.return_value = is_compatible
->>>>>>> 93a0421e
         actual = schema_repo.is_schema_compatible_in_topic(
             self.rw_schema_json,
             topic.name
@@ -506,15 +369,7 @@
 
     def test_get_topic_by_name(self, topic):
         actual = schema_repo.get_topic_by_name(self.topic_name)
-<<<<<<< HEAD
-        assert topic.id == actual.id
-        assert topic.name == actual.name
-        assert topic.source_id == actual.source_id
-        assert topic.created_at == actual.created_at
-        assert topic.updated_at == actual.updated_at
-=======
         self.assert_equal_topic(topic, actual)
->>>>>>> 93a0421e
 
     def test_get_topic_by_name_with_nonexistent_topic(self):
         actual = schema_repo.get_topic_by_name('foo')
@@ -525,21 +380,10 @@
             self.namespace_name,
             self.source_name
         )
-<<<<<<< HEAD
-        assert source.id == actual.id
-        assert source.namespace_id == actual.namespace_id
-        assert source.name == actual.name
-        assert source.created_at == actual.created_at
-        assert source.updated_at == actual.updated_at
+        self.assert_equal_source(source, actual)
 
     def test_get_source_by_fullname_with_nonexistent_source(self):
         actual = schema_repo.get_source_by_fullname('foo', 'bar')
-=======
-        self.assert_equal_domain(domain, actual)
-
-    def test_get_domain_by_fullname_with_nonexistent_domain(self):
-        actual = schema_repo.get_domain_by_fullname('foo', 'bar')
->>>>>>> 93a0421e
         assert actual is None
 
     def test_get_schema_by_id(self, rw_schema):
@@ -592,27 +436,9 @@
         expected = mock_compatible_func.return_value
         assert expected == actual
 
-<<<<<<< HEAD
-    def test_is_schema_compatible_with_no_topic_in_source(
-        self,
-        namespace,
-        source
-    ):
-        factories.SourceFactory.delete_topics(source.id)
-        actual = schema_repo.is_schema_compatible(
-            'avro schema to be validated',
-            namespace.name,
-            source.name
-        )
-        assert actual is True
-
-        actual = schema_repo.is_schema_compatible('avro schema', 'foo', 'bar')
-        assert actual is True
-=======
-    def test_is_schema_compatible_with_nonexistent_domain(self):
+    def test_is_schema_compatible_with_nonexistent_source(self):
         with pytest.raises(schema_repo.EntityNotFoundException):
             schema_repo.is_schema_compatible('avro schema', 'foo', 'bar')
->>>>>>> 93a0421e
 
     def test_get_schemas_by_topic_name(self, topic, rw_schema):
         actual = schema_repo.get_schemas_by_topic_name(topic.name)
@@ -699,43 +525,21 @@
     def test_get_sources(self, source):
         actual = schema_repo.get_sources()
         assert 1 == len(actual)
-<<<<<<< HEAD
-        self.verify_source(source, actual[0])
-
-    def verify_source(self, expected, actual):
-        assert expected.namespace_id == actual.namespace_id
-        assert expected.name == actual.name
-        assert expected.owner_email == actual.owner_email
-        assert expected.created_at == actual.created_at
-        assert expected.updated_at == actual.updated_at
-=======
-        self.assert_equal_domain(domain, actual[0])
->>>>>>> 93a0421e
+        self.assert_equal_source(source, actual[0])
 
     @pytest.mark.usefixtures('source')
     def test_get_namespaces(self, namespace):
         factories.SourceFactory.create('another source', namespace)
         actual = schema_repo.get_namespaces()
         assert 1 == len(actual)
-        self.verify_namespace(namespace, actual[0])
-
-    def verify_namespace(self, expected, actual):
-        print(expected)
-        print(actual)
-        assert expected.name == actual.name
-        assert expected.created_at == actual.created_at
-        assert expected.updated_at == actual.updated_at
+        self.assert_equal_namespace(namespace, actual[0])
 
     def test_get_sources_by_namespace(self, source):
         namespace = factories.NamespaceFactory.create('another namespace')
         factories.SourceFactory.create('another source', namespace)
         actual = schema_repo.get_sources_by_namespace(self.namespace_name)
         assert 1 == len(actual)
-<<<<<<< HEAD
-        self.verify_source(source, actual[0])
-=======
-        self.assert_equal_domain(domain, actual[0])
->>>>>>> 93a0421e
+        self.assert_equal_source(source, actual[0])
 
     @pytest.mark.usefixtures('source')
     def test_get_sources_by_namespace_with_nonexistent_namespace(self):
@@ -781,23 +585,29 @@
                 self.rw_schema_json
             )
 
-    def assert_equal_domain_partial(self, expected, actual):
-        assert expected.namespace == actual.namespace
-        assert expected.source == actual.source
+    def assert_equal_namespace(self, expected, actual):
+        assert expected.id == actual.id
+        assert expected.name == actual.name
+        assert expected.created_at == actual.created_at
+        assert expected.updated_at == actual.updated_at
+
+    def assert_equal_source_partial(self, expected, actual):
+        assert expected.namespace_id == actual.namespace_id
+        assert expected.name == actual.name
         assert expected.owner_email == actual.owner_email
 
-    def assert_equal_domain(self, expected, actual):
+    def assert_equal_source(self, expected, actual):
         assert expected.id == actual.id
         assert expected.created_at == actual.created_at
         assert expected.updated_at == actual.updated_at
-        self.assert_equal_domain_partial(expected, actual)
+        self.assert_equal_source_partial(expected, actual)
 
     def assert_equal_topic_partial(self, expected, actual):
         assert expected.name == actual.name
 
     def assert_equal_topic(self, expected, actual):
         assert expected.id == actual.id
-        assert expected.domain_id == actual.domain_id
+        assert expected.source_id == actual.source_id
         assert expected.created_at == actual.created_at
         assert expected.updated_at == actual.updated_at
         self.assert_equal_topic_partial(expected, actual)
