# -*- coding: utf-8 -*-
# Copyright 2016 Yelp Inc.
#
# Licensed under the Apache License, Version 2.0 (the "License");
# you may not use this file except in compliance with the License.
# You may obtain a copy of the License at
#
#   http://www.apache.org/licenses/LICENSE-2.0
#
# Unless required by applicable law or agreed to in writing,
# software distributed under the License is distributed on an
# "AS IS" BASIS, WITHOUT WARRANTIES OR CONDITIONS OF ANY
# KIND, either express or implied.  See the License for the
# specific language governing permissions and limitations
# under the License.
from __future__ import absolute_import
from __future__ import unicode_literals

import datetime

import pytest
from sqlalchemy.exc import IntegrityError

from schematizer import models
from schematizer.logic import schema_repository as schema_repo
from schematizer.models.database import session
from schematizer.models.exceptions import EntityNotFoundError
from schematizer.models.page_info import PageInfo
from schematizer.models.schema_meta_attribute_mapping import (
    SchemaMetaAttributeMapping)
from schematizer_testing import asserts
from schematizer_testing import factories
from schematizer_testing import utils
from tests.models.testing_db import DBTestCase


# The test module uses sqlalchemy IntegrityError instead of yelp_conn
# IntegrityError because yelp_conn catches and replaces it in the higher
# level. See DATAPIPE-1471

class TestSchemaRepository(DBTestCase):

    @property
    def namespace_name(self):
        return 'foo'

    @property
    def source_name(self):
        return 'bar'

    @property
    def another_source_name(self):
        return "business_v2"

    @property
    def user_source_name(self):
        return "business_v3"

    @property
    def source_owner_email(self):
        return 'dev@test.com'

    @property
    def cluster_type(self):
        return 'datapipe'

    @pytest.fixture
    def namespace(self):
        return factories.create_namespace(self.namespace_name)

    @pytest.fixture
    def source(self, namespace):
        return factories.create_source(self.namespace_name, self.source_name)

    @pytest.fixture
    def user_source(self, namespace):
        return factories.create_source(
            self.namespace_name,
            self.user_source_name
        )

    @pytest.fixture
    def another_source(self, namespace):
        return factories.create_source(
            self.namespace_name,
            self.another_source_name
        )

    @pytest.fixture
    def sorted_sources(self, source, another_source, user_source):
        return sorted(
            [source, another_source, user_source],
            key=lambda source: source.id
        )

    @property
    def some_datetime(self):
        return datetime.datetime(2014, 8, 11, 19, 23, 5, 254)

    @pytest.fixture
    def topic(self):
        return factories.create_topic(
            topic_name='topic_one',
            namespace_name=self.namespace_name,
            source_name=self.source_name,
            created_at=self.some_datetime + datetime.timedelta(seconds=1)
        )

    @pytest.fixture
    def refresh(self, source):
        return factories.create_refresh(source_id=source.id)

    @property
    def rw_schema_name(self):
        return "foo"

    @property
    def rw_schema_json(self):
        return {
            "name": self.rw_schema_name,
            "namespace": self.namespace_name,
            "type": "record",
            "fields": [{"name": "bar", "type": "int", "doc": "bar"}],
            "doc": "table foo"
        }

    def _build_elements(self, json):
        base_key = "{}.{}".format(json['namespace'], json['name'])
        avro_schema_elements = [
            models.AvroSchemaElement(
                key=base_key,
                element_type="record",
                doc=json['doc']
            )
        ]
        for field in json['fields']:
            avro_schema_elements.append(
                models.AvroSchemaElement(
                    key=models.AvroSchemaElement.compose_key(
                        base_key,
                        field['name']
                    ),
                    element_type='field',
                    doc=field.get('doc')
                )
            )
        return avro_schema_elements

    @property
    def rw_schema_elements(self):
        return self._build_elements(self.rw_schema_json)

    @pytest.fixture
    def rw_schema(self, topic):
        return factories.create_avro_schema(
            self.rw_schema_json,
            self.rw_schema_elements,
            topic_name=topic.name,
            created_at=self.some_datetime + datetime.timedelta(seconds=3)
        )

    @pytest.fixture
    def user_schema(self, topic):
        return factories.create_avro_schema(
            self.rw_schema_json,
            self.rw_schema_elements,
            topic_name=topic.name,
            created_at=self.some_datetime + datetime.timedelta(seconds=6)
        )

    @property
    def another_rw_schema_json(self):
        return {
            "name": self.rw_schema_name,
            "namespace": self.namespace_name,
            "type": "record",
            "fields": [{"name": "baz", "type": "int", "doc": "baz"}],
            "doc": "table foo"
        }

    @property
    def another_rw_schema_elements(self):
        return self._build_elements(self.another_rw_schema_json)

    @pytest.fixture
    def another_rw_schema(self, topic):
        return factories.create_avro_schema(
            self.another_rw_schema_json,
            self.another_rw_schema_elements,
            topic_name=topic.name,
            created_at=self.some_datetime + datetime.timedelta(seconds=4)
        )

    @property
    def disabled_schema_json(self):
        return {
            "type": "record",
            "name": "disabled",
            "namespace": self.namespace_name,
            "fields": [],
            "doc": "I am disabled!"
        }

    @property
    def disabled_schema_elements(self):
        return self._build_elements(self.disabled_schema_json)

    @pytest.fixture
    def disabled_schema(self, topic):
        return factories.create_avro_schema(
            self.disabled_schema_json,
            self.disabled_schema_elements,
            topic_name=topic.name,
            status=models.AvroSchemaStatus.DISABLED,
            created_at=self.some_datetime + datetime.timedelta(seconds=5)
        )

    @pytest.fixture
    def setup_meta_attr_mapping(self, meta_attr_schema, biz_source):
        factories.create_meta_attribute_mapping(
            meta_attr_schema.id,
            models.Source.__name__,
            biz_source.id
        )

    @pytest.fixture
    def new_biz_schema_json(self):
        return {
            "name": "biz",
            "type": "record",
            "fields": [
                {"name": "id", "type": "int", "doc": "id", "default": 0},
                {"name": "name", "type": "string", "doc": "biz name"}
            ],
            "doc": "biz table"
        }

    @pytest.fixture
    def new_biz_schema(self, new_biz_schema_json, biz_source):
        return schema_repo.register_avro_schema_from_avro_json(
            new_biz_schema_json,
            biz_source.namespace.name,
            biz_source.name,
            'biz.user@yelp.com',
            contains_pii=False,
            cluster_type=self.cluster_type
        )

    def test_get_latest_topic_of_namespace_source(
        self,
        namespace,
        source,
        topic
    ):
        actual = schema_repo.get_latest_topic_of_namespace_source(
            namespace.name,
            source.name
        )
        asserts.assert_equal_topic(topic, actual)
        new_topic = factories.create_topic(
            topic_name='new_topic',
            namespace_name=source.namespace.name,
            source_name=source.name
        )
        actual = schema_repo.get_latest_topic_of_namespace_source(
            namespace.name,
            source.name
        )
        asserts.assert_equal_topic(new_topic, actual)

    def test_get_latest_topic_of_source_with_no_topic(self, namespace, source):
        # clear all the topics of the source
        topics = session.query(models.Topic).filter(
            models.Topic.source_id == source.id
        ).all()
        for topic in topics:
            session.delete(topic)
        session.flush()

        actual = schema_repo.get_latest_topic_of_namespace_source(
            namespace.name,
            source.name
        )
        assert actual is None

    def test_get_latest_topic_of_source_with_nonexistent_source(self):
        with pytest.raises(EntityNotFoundError):
            schema_repo.get_latest_topic_of_namespace_source('foo', 'bar')

    def test_get_topic_by_name(self, topic):
        actual = schema_repo.get_topic_by_name(topic.name)
        asserts.assert_equal_topic(topic, actual)

    def test_get_topic_by_name_with_nonexistent_topic(self):
        actual = schema_repo.get_topic_by_name('foo')
        assert actual is None

    def test_get_source_by_fullname(self, source):
        actual = schema_repo.get_source_by_fullname(
            self.namespace_name,
            self.source_name
        )
        asserts.assert_equal_source(source, actual)

    def test_get_source_by_fullname_with_nonexistent_source(self):
        actual = schema_repo.get_source_by_fullname('foo', 'bar')
        assert actual is None

    def test_get_latest_schema_by_topic_id(self, topic, rw_schema):
        actual = schema_repo.get_latest_schema_by_topic_id(topic.id)
        asserts.assert_equal_avro_schema(rw_schema, actual)

    def test_get_latest_schema_by_topic_id_with_nonexistent_topic(self):

        actual = schema_repo.get_latest_schema_by_topic_id(0)
        assert actual is None

    def test_get_latest_schema_by_topic_id_with_empty_topic(self, topic):
        actual = schema_repo.get_latest_schema_by_topic_id(topic.id)
        assert actual is None

    @pytest.mark.usefixtures('disabled_schema')
    def test_get_latest_schema_by_topic_id_with_all_disabled_schema(
        self,
        topic
    ):
        actual = schema_repo.get_latest_schema_by_topic_id(topic.id)
        assert actual is None

    def test_get_latest_schema_by_topic_name(self, topic, rw_schema):
        actual = schema_repo.get_latest_schema_by_topic_name(topic.name)
        asserts.assert_equal_avro_schema(rw_schema, actual)

    def test_get_latest_schema_by_topic_name_with_nonexistent_topic(self):
        with pytest.raises(EntityNotFoundError):
            schema_repo.get_latest_schema_by_topic_name('_bad.topic')

    def test_get_schemas_by_topic_name(self, topic, rw_schema):
        actual = schema_repo.get_schemas_by_topic_name(topic.name)
        assert 1 == len(actual)
        asserts.assert_equal_avro_schema(rw_schema, actual[0])

    def test_get_schemas_by_topic_name_including_disabled(
        self,
        topic,
        rw_schema,
        disabled_schema
    ):
        actual = schema_repo.get_schemas_by_topic_name(topic.name, True)
        self.assert_equal_entities(
            expected_entities=[rw_schema, disabled_schema],
            actual_entities=actual,
            assert_func=asserts.assert_equal_avro_schema
        )

    def test_get_schemas_by_topic_name_with_nonexistent_topic(self):
        with pytest.raises(EntityNotFoundError):
            schema_repo.get_schemas_by_topic_name('foo')

    def test_get_schemas_by_topic_id(self, topic, rw_schema):
        actual = schema_repo.get_schemas_by_topic_id(topic.id)
        asserts.assert_equal_entity_list(
            actual_list=actual,
            expected_list=[rw_schema],
            assert_func=asserts.assert_equal_avro_schema
        )

    def test_get_schemas_by_topic_id_including_disabled(
        self,
        topic,
        rw_schema,
        disabled_schema
    ):
        actual = schema_repo.get_schemas_by_topic_id(topic.id, True)
        self.assert_equal_entities(
            expected_entities=[rw_schema, disabled_schema],
            actual_entities=actual,
            assert_func=asserts.assert_equal_avro_schema
        )

    def test_get_schemas_by_topic_id_with_nonexistent_topic(self):
        actual = schema_repo.get_schemas_by_topic_id(0)
        assert [] == actual

    def test_get_topics_by_source_id(self, source, topic):
        actual = schema_repo.get_topics_by_source_id(source.id)
        assert 1 == len(actual)
        asserts.assert_equal_topic(topic, actual[0])

    def test_get_schema_elements_with_no_schema(self):
        actual = schema_repo.get_schema_elements_by_schema_id(1)
        assert 0 == len(actual)

    def test_get_schema_elements_by_schema_id(self, rw_schema):
        actual = schema_repo.get_schema_elements_by_schema_id(rw_schema.id)
        for i in range(len(self.rw_schema_elements)):
            self.assert_equal_avro_schema_element_partial(
                actual[i],
                self.rw_schema_elements[i]
            )

    def test_create_refresh(self):
        source = factories.create_source('foo_namespace', 'bar_source')
        actual = schema_repo.create_refresh(
            source_id=source.id,
            offset=0,
            batch_size=200,
            priority=50,
            filter_condition='user="someone"',
            avg_rows_per_second_cap=100
        )
        expected = utils.get_entity_by_id(models.Refresh, actual.id)
        asserts.assert_equal_refresh(actual, expected)

    def test_list_refreshes_source_id(self, refresh, source):
        refreshes = schema_repo.list_refreshes_by_source_id(source.id)
        expected_refresh = models.Refresh(
            source_id=refresh.source_id,
            status=refresh.status,
            offset=refresh.offset,
            batch_size=refresh.batch_size,
            priority=refresh.priority,
            filter_condition=refresh.filter_condition
        )
        assert len(refreshes) == 1
        self.assert_equal_refresh_partial(refreshes[0], expected_refresh)

    def test_list_refreshes_by_source_id(self, source, refresh):
        actual = schema_repo.list_refreshes_by_source_id(source.id)
        assert 1 == len(actual)
        self.assert_equal_refresh(actual[0], refresh)

    def test_get_meta_attr_by_new_schema_id(
        self,
        setup_meta_attr_mapping,
        new_biz_schema,
        meta_attr_schema
    ):
        actual = schema_repo.get_meta_attributes_by_schema_id(
            new_biz_schema.id
        )
        expected = [meta_attr_schema.id]
        assert actual == expected

    def test_get_meta_attr_by_old_schema_id(
        self,
        setup_meta_attr_mapping,
        biz_schema
    ):
        actual = schema_repo.get_meta_attributes_by_schema_id(biz_schema.id)
        expected = []
        assert actual == expected

    def test_get_meta_attr_by_invalid_schema_id(self, setup_meta_attr_mapping):
        with pytest.raises(EntityNotFoundError):
            schema_repo.get_meta_attributes_by_schema_id(schema_id=0)

    def assert_equal_entities(
        self,
        expected_entities,
        actual_entities,
        assert_func,
        filter_key='id',
    ):
        assert len(expected_entities) == len(actual_entities)
        for actual_elem in actual_entities:
            expected_elem = next(
                o for o in expected_entities
                if getattr(o, filter_key) == getattr(actual_elem, filter_key)
            )
            assert_func(expected_elem, actual_elem)

    def assert_equal_avro_schema_element_partial(self, expected, actual):
        assert expected.key == actual.key
        assert expected.element_type == actual.element_type
        assert expected.doc == actual.doc

    def assert_equal_avro_schema_element(self, expected, actual):
        assert expected.id == actual.id
        assert expected.avro_schema_id == actual.avro_schema_id
        assert expected.created_at == actual.created_at
        assert expected.updated_at == actual.updated_at
        self.assert_equal_avro_schema_element_partial(expected, actual)

    def assert_equal_refresh(self, expected, actual):
        assert expected.id == actual.id
        assert expected.created_at == actual.created_at
        assert expected.updated_at == actual.updated_at
        self.assert_equal_refresh_partial(expected, actual)

    def assert_equal_refresh_partial(self, expected, actual):
        assert expected.source_id == actual.source_id
        assert expected.status == actual.status
        assert expected.offset == actual.offset
        assert expected.batch_size == actual.batch_size
        assert expected.priority == actual.priority
        assert expected.filter_condition == actual.filter_condition


class TestRegisterSchema(DBTestCase):

    @property
    def avro_schema_json(self):
        return {
            "type": "record",
            "name": "example_schema",
            "doc": "example schema for test",
            "fields": [{"type": "int", "name": "id", "doc": "id"}]
        }

    @property
    def pkey_avro_schema_json(self):
        return {
            "type": "record",
            "name": "example_schema",
            "doc": "example schema for test",
            "fields": [{"type": "int", "name": "id", "doc": "id", "pkey": 1}],
            "pkey": ["id"]
        }

    def test_register_new_schema_json(self):
        actual = self._register_avro_schema(self.avro_schema_json)
        expected = utils.get_entity_by_id(models.AvroSchema, actual.id)
        asserts.assert_equal_avro_schema(actual, expected)

    def test_register_new_schema_json_with_alias(self):
        actual = self._register_avro_schema(
            self.avro_schema_json,
            alias='simple_schema_alias'
        )
        expected = utils.get_entity_by_id(models.AvroSchema, actual.id)
        asserts.assert_equal_avro_schema(actual, expected)

    def test_register_same_schema_twice(self, alias):
        schema_one = self._register_avro_schema(
            self.avro_schema_json,
            alias=alias
        )
        schema_two = self._register_avro_schema(
            self.avro_schema_json,
            alias=alias
        )
        asserts.assert_equal_avro_schema(schema_one, schema_two)

    def test_register_same_schema_with_alias_twice(self):
        alias = 'simple_schema_alias'
        schema_one = self._register_avro_schema(
            self.avro_schema_json,
            alias=alias
        )
        schema_two = self._register_avro_schema(
            self.avro_schema_json,
            alias=alias
        )
        asserts.assert_equal_avro_schema(schema_one, schema_two)

    def test_register_same_schema_in_diff_namespace(self):
        schema_one = self._register_avro_schema(
            self.avro_schema_json,
            namespace_name='foo'
        )
        schema_two = self._register_avro_schema(
            self.avro_schema_json,
            namespace_name='new_foo'
        )
        assert schema_one.topic.id != schema_two.topic.id

        source_one = schema_one.topic.source
        source_two = schema_two.topic.source
        assert source_one.id != source_two.id
        assert source_one.namespace.id != source_two.namespace.id
        assert source_one.namespace.name == 'foo'
        assert source_two.namespace.name == 'new_foo'

    def test_register_same_schema_in_diff_source(self):
        schema_one = self._register_avro_schema(
            self.avro_schema_json,
            source_name='bar'
        )
        schema_two = self._register_avro_schema(
            self.avro_schema_json,
            source_name='new_bar'
        )
        assert schema_one.topic.id != schema_two.topic.id

        src_one = schema_one.topic.source
        src_two = schema_two.topic.source
        assert src_one.id != src_two.id
        assert src_one.name == 'bar'
        assert src_two.name == 'new_bar'
        asserts.assert_equal_namespace(src_one.namespace, src_two.namespace)

    def test_register_same_schema_with_diff_base_schema(self):
        schema_one = self._register_avro_schema(
            self.avro_schema_json,
            base_schema_id=None
        )
        schema_two = self._register_avro_schema(
            self.avro_schema_json,
            base_schema_id=10
        )
        assert schema_one.topic.id != schema_two.topic.id
        asserts.assert_equal_source(
            schema_one.topic.source, schema_two.topic.source
        )

    def test_register_same_schema_with_alias_with_diff_base_schema(
        self
    ):
        alias = "simple_schema_alias"
        self._register_avro_schema(
            self.avro_schema_json,
            base_schema_id=None,
            alias=alias
        )
        with pytest.raises(ValueError) as err:
            self._register_avro_schema(
                self.avro_schema_json,
                base_schema_id=10,
                alias=alias
            )
        assert err.value.message == (
            "ALIAS `{}` has already been taken.".format(alias)
        )

    def test_register_schema_with_different_pii(self):
        schema_one = self._register_avro_schema(
            self.avro_schema_json,
            contains_pii=False
        )
        schema_two = self._register_avro_schema(
            self.avro_schema_json,
            contains_pii=True
        )
        assert schema_one.topic.id != schema_two.topic.id
        asserts.assert_equal_source(
            schema_one.topic.source, schema_two.topic.source
        )

    def test_register_schema_with_alias_with_different_pii(self):
        alias = "simple_schema_alias"
        self._register_avro_schema(
            self.avro_schema_json,
            contains_pii=False,
            alias=alias
        )
        with pytest.raises(ValueError) as err:
            self._register_avro_schema(
                self.avro_schema_json,
                contains_pii=True,
                alias=alias
            )
        assert err.value.message == (
            "ALIAS `{}` has already been taken.".format(alias)
        )

    def test_register_same_schema_with_different_aliases(self):
        self._register_avro_schema(
            self.avro_schema_json,
            alias="alias_one"
        )
        with pytest.raises(ValueError) as err:
            self._register_avro_schema(
                self.avro_schema_json,
                alias="alias_two"
            )
        assert err.value.message == (
            "Same schema with a different ALIAS already exists."
        )

    def test_register_schema_with_pkey_added(self):
        schema_one = self._register_avro_schema(self.avro_schema_json)
        pkey_schema = self._register_avro_schema(self.pkey_avro_schema_json)

        assert schema_one.topic.id != pkey_schema.topic.id
        asserts.assert_equal_source(
            schema_one.topic.source, pkey_schema.topic.source
        )

    def test_register_schema_with_same_pkey(self):
        schema_one = self._register_avro_schema(self.pkey_avro_schema_json)
        schema_two = self._register_avro_schema(self.pkey_avro_schema_json)
        asserts.assert_equal_avro_schema(schema_one, schema_two)

    def test_register_schem_with_new_pkey(self):
        schema_json_one = {
            "type": "record",
            "name": "example_schema",
            "doc": "example schema for test",
            "fields": [
                {"type": "int", "name": "id", "doc": "id", "pkey": 1},
                {"type": "int", "name": "pid", "doc": "pid"},
            ],
            "pkey": ["id"]
        }
        schema_json_two = {
            "type": "record",
            "name": "example_schema",
            "doc": "example schema for test",
            "fields": [
                {"type": "int", "name": "id", "doc": "id"},
                {"type": "int", "name": "pid", "doc": "pid", "pkey": 1},
            ],
            "pkey": ["pid"]
        }
        schema_one = self._register_avro_schema(schema_json_one)
        pkey_schema = self._register_avro_schema(schema_json_two)

        assert schema_one.topic.id != pkey_schema.topic.id
        asserts.assert_equal_source(
            schema_one.topic.source, pkey_schema.topic.source
        )

    def test_register_schema_with_different_cluster_type(self):
        schema_one = self._register_avro_schema(
            self.avro_schema_json,
            cluster_type='datapipe'
        )
        schema_two = self._register_avro_schema(
            self.pkey_avro_schema_json,
            cluster_type='scribe'
        )

        assert schema_one.topic.id != schema_two.topic.id
        asserts.assert_equal_source(
            schema_one.topic.source, schema_two.topic.source
        )

    def test_register_schema_without_cluster_type(self):
        with pytest.raises(IntegrityError):
            self._register_avro_schema(
                self.avro_schema_json,
                cluster_type=None
            )

<<<<<<< HEAD
    def test_register_full_compatible_schema(self):
        # adding new field with default value is compatible change
        compatible_schema_json = dict(self.avro_schema_json)
        compatible_schema_json['fields'].append(
            {"type": "long", "name": "amount", "doc": "amount", "default": 0}
        )

        schema_one = self._register_avro_schema(self.avro_schema_json)
        schema_two = self._register_avro_schema(compatible_schema_json)

        assert schema_one.id != schema_two.id
        asserts.assert_equal_topic(schema_one.topic, schema_two.topic)

    def test_register_incompatible_schema(self):
        # changing field type from int to string is incompatible change
        incompatible_schema_json = dict(self.avro_schema_json)
        incompatible_schema_json['fields'][0]['type'] = 'string'

        schema_one = self._register_avro_schema(self.avro_schema_json)
        schema_two = self._register_avro_schema(incompatible_schema_json)

        assert schema_one.topic.id != schema_two.topic.id
        asserts.assert_equal_source(
            schema_one.topic.source, schema_two.topic.source
        )

    def test_register_same_schema_with_same_base_schema(self, alias):
=======
    def test_register_same_schema_with_same_base_schema(self):
>>>>>>> 8c962697
        result_a1 = self._register_avro_schema(
            self.avro_schema_json,
            base_schema_id=10,
            alias=alias
        )
        result_a2 = self._register_avro_schema(
            self.avro_schema_json,
            base_schema_id=10,
            alias=alias
        )
        asserts.assert_equal_avro_schema(result_a1, result_a2)

    def test_register_different_schemas_with_same_base_schema(self):
        # Registering a different transformed schema should result in a
        # different schema/topic
        schema_one = self._register_avro_schema(
            self.avro_schema_json,
            base_schema_id=10
        )
        schema_two = self._register_avro_schema(
            self.pkey_avro_schema_json,
            base_schema_id=20
        )
        assert schema_one.base_schema_id != schema_two.base_schema_id
        assert schema_one.topic.id != schema_two.topic.id
        asserts.assert_equal_source(
            schema_one.topic.source, schema_two.topic.source
        )

        # Re-registering the original transformed schema will should
        # result in the original's schema/topic
        schema_three = self._register_avro_schema(
            self.avro_schema_json,
            base_schema_id=10
        )
        asserts.assert_equal_avro_schema(schema_three, schema_one)

    def test_register_compatible_transformed_schema_stays_in_topic(self):
        # adding new field with default value is compatible change
        compatible_schema_json = dict(self.avro_schema_json)
        compatible_schema_json['fields'].append(
            {"type": "long", "name": "amount", "doc": "amount", "default": 0}
        )

        schema_one = self._register_avro_schema(
            self.avro_schema_json,
            base_schema_id=10
        )
        schema_two = self._register_avro_schema(
            compatible_schema_json,
            base_schema_id=10
        )
        assert schema_one.id != schema_two.id
        asserts.assert_equal_topic(schema_one.topic, schema_two.topic)

        schema_three = self._register_avro_schema(
            self.avro_schema_json,
            base_schema_id=10
        )
        assert schema_one.id != schema_three.id
        asserts.assert_equal_topic(schema_one.topic, schema_three.topic)

    def test_register_full_compatible_schema(self):
        # adding new field with default value is compatible change
        compatible_schema_json = dict(self.avro_schema_json)
        compatible_schema_json['fields'].append(
            {"type": "long", "name": "amount", "doc": "amount", "default": 0}
        )

        schema_one = self._register_avro_schema(self.avro_schema_json)
        schema_two = self._register_avro_schema(compatible_schema_json)

        assert schema_one.id != schema_two.id
        asserts.assert_equal_topic(schema_one.topic, schema_two.topic)

    def test_register_incompatible_schema(self):
        # changing field type from int to string is incompatible change
        incompatible_schema_json = dict(self.avro_schema_json)
        incompatible_schema_json['fields'][0]['type'] = 'string'

        schema_one = self._register_avro_schema(self.avro_schema_json)
        schema_two = self._register_avro_schema(incompatible_schema_json)

        assert schema_one.topic.id != schema_two.topic.id
        asserts.assert_equal_source(
            schema_one.topic.source, schema_two.topic.source
        )

    def test_check_schema_compatibility_with_all_enabled_schems(self):
        schema_one_json = dict(self.avro_schema_json)
        schema_one_json['fields'].append(
            {"type": "long", "name": "abc", "doc": "abc", "default": 0}
        )
        schema_one = self._register_avro_schema(schema_one_json)

        # remove one column is compatible change
        schema_two = self._register_avro_schema(self.avro_schema_json)

        assert schema_one.id != schema_two.id
        asserts.assert_equal_topic(schema_one.topic, schema_two.topic)

        schema_three_json = dict(schema_one_json)
        schema_three_json['fields'][-1] = {
            "type": "string", "name": "abc", "doc": "abc", "default": ''
        }
        schema_three = self._register_avro_schema(schema_three_json)

        assert schema_three.topic.id != schema_two.topic.id
        asserts.assert_equal_source(
            schema_three.topic.source, schema_two.topic.source
        )

    @pytest.fixture
    def meta_attr_one_id(self):
        return factories.create_avro_schema(
            schema_json={"type": "fixed", "name": "abc", "size": 8},
            namespace='meta_attr_foo',
            source='meta_attr_bar',
            topic_name='meta_attr_topic_one'
        ).id

    @pytest.fixture
    def meta_attr_two_id(self):
        return factories.create_avro_schema(
            schema_json={"type": "fixed", "name": "abc", "size": 8},
            namespace='meta_attr_foo',
            source='meta_attr_baz',
            topic_name='meta_attr_topic_two'
        ).id

    def test_register_schema_with_meta_attrs(
        self, meta_attr_one_id, meta_attr_two_id
    ):
        # add meta attribute to namespace and source
        some_schema = self._register_avro_schema(self.avro_schema_json)
        factories.create_meta_attribute_mapping(
            meta_attr_one_id,
            models.Namespace.__name__,
            some_schema.topic.source.namespace.id
        )
        factories.create_meta_attribute_mapping(
            meta_attr_two_id,
            models.Source.__name__,
            some_schema.topic.source.id
        )

        actual = self._register_avro_schema(self.avro_schema_json)

        expected = utils.get_entity_by_id(models.AvroSchema, actual.id)
        asserts.assert_equal_avro_schema(actual, expected)

        actual_meta_attr_ids = self._get_meta_attr_ids(actual.id)
        expected_meta_attr_ids = {meta_attr_one_id, meta_attr_two_id}
        assert actual_meta_attr_ids == expected_meta_attr_ids

    def test_register_schema_will_pickup_new_meta_attrs(
        self, meta_attr_one_id
    ):
        schema_one = self._register_avro_schema(self.avro_schema_json)
        schema_one_meta_attr_ids = self._get_meta_attr_ids(schema_one.id)
        assert not schema_one_meta_attr_ids

        # add meta attribute to source
        factories.create_meta_attribute_mapping(
            meta_attr_one_id,
            models.Source.__name__,
            schema_one.topic.source.id
        )
        schema_two = self._register_avro_schema(self.avro_schema_json)
        schema_two_meta_attr_ids = self._get_meta_attr_ids(schema_two.id)
        assert schema_two_meta_attr_ids == {meta_attr_one_id}

        assert schema_one.topic.id != schema_two.topic.id
        asserts.assert_equal_source(
            schema_one.topic.source, schema_two.topic.source
        )

    def test_register_same_schema_and_meta_attrs_twice(self, meta_attr_one_id):
        some_schema = self._register_avro_schema(self.avro_schema_json)
        factories.create_meta_attribute_mapping(
            meta_attr_one_id,
            models.Source.__name__,
            some_schema.topic.source.id
        )

        schema_one = self._register_avro_schema(self.avro_schema_json)
        schema_two = self._register_avro_schema(self.avro_schema_json)
        asserts.assert_equal_avro_schema(schema_one, schema_two)

    def test_register_schema_when_same_meta_attr_mapped_to_ns_and_src(
        self, meta_attr_one_id
    ):
        schema_one = self._register_avro_schema(self.avro_schema_json)
        factories.create_meta_attribute_mapping(
            meta_attr_one_id,
            models.Namespace.__name__,
            schema_one.topic.source.id
        )
        factories.create_meta_attribute_mapping(
            meta_attr_one_id,
            models.Source.__name__,
            schema_one.topic.source.id
        )

        actual = self._register_avro_schema(self.avro_schema_json)

        expected = utils.get_entity_by_id(models.AvroSchema, actual.id)
        asserts.assert_equal_avro_schema(expected, actual)
        actual_meta_attr_ids = self._get_meta_attr_ids(actual.id)
        assert actual_meta_attr_ids == {meta_attr_one_id}

    @pytest.mark.parametrize("schema_with_doc", [
        {
            "name": "foo",
            "doc": "test_doc",
            "type": "record",
            "namespace": "test_namespace",
            "fields": [{"type": "int", "name": "col", "doc": "test_doc"}]
        },
        {"name": "color", "doc": "test_d", "type": "enum", "symbols": ["red"]}
    ])
    @pytest.mark.parametrize("docs_required", [True, False])
    def test_register_schema_with_doc(self, schema_with_doc, docs_required):
        actual = self._register_avro_schema(
            schema_with_doc,
            docs_required=docs_required
        )
        expected = utils.get_entity_by_id(models.AvroSchema, actual.id)
        asserts.assert_equal_avro_schema(actual, expected)

    @pytest.fixture(params=[
        {
            "name": "foo",
            "doc": " ",
            "type": "record",
            "namespace": "test_namespace",
            "fields": [{"type": "int", "name": "col"}]
        },
        {"name": "color", "type": "enum", "symbols": ["red"]}
    ])
    def avro_schema_without_doc(self, request):
        return request.param

    def test_register_schema_without_doc_but_docs_required(
        self, avro_schema_without_doc
    ):
        with pytest.raises(ValueError):
            self._register_avro_schema(avro_schema_without_doc)

    def test_register_schema_without_doc_and_doc_not_required(
        self, avro_schema_without_doc
    ):
        actual = self._register_avro_schema(
            avro_schema_without_doc,
            docs_required=False
        )
        expected = utils.get_entity_by_id(models.AvroSchema, actual.id)
        asserts.assert_equal_avro_schema(actual, expected)

    @pytest.mark.parametrize("empty_email", [(None), (' ')])
    def test_register_schema_with_empty_owner_email(self, empty_email):
        with pytest.raises(ValueError):
            self._register_avro_schema(
                self.avro_schema_json,
                source_owner_email=empty_email
            )

    @pytest.mark.parametrize("invalid_name", [None, ' ', '123', 'a|b'])
    def test_register_schema_with_invalid_namespace_name(self, invalid_name):
        with pytest.raises(ValueError):
            self._register_avro_schema(
                self.avro_schema_json,
                namespace_name=invalid_name
            )

    @pytest.mark.parametrize("invalid_name", [None, ' ', '123', 'a|b'])
    def test_register_schema_with_invalid_source_name(self, invalid_name):
        with pytest.raises(ValueError):
            self._register_avro_schema(
                self.avro_schema_json,
                source_name=invalid_name
            )

    def _register_avro_schema(self, avro_schema_json, **overrides):
        params = {
            'avro_schema_json': avro_schema_json,
            'namespace_name': 'foo',
            'source_name': 'bar',
            'source_owner_email': 'test@example.com',
            'contains_pii': False,
            'cluster_type': 'datapipe'
        }
        if overrides:
            params.update(overrides)
        return schema_repo.register_avro_schema_from_avro_json(**params)

    def _get_meta_attr_ids(self, schema_id):
        result = session.query(
            SchemaMetaAttributeMapping.meta_attr_schema_id
        ).filter(
            SchemaMetaAttributeMapping.schema_id == schema_id
        ).order_by(SchemaMetaAttributeMapping.id).all()
        return {entry[0] for entry in result}


class TestSchemaCompatibility(DBTestCase):

    @property
    def schema_one(self):
        return {
            "type": "record",
            "name": "example_schema",
            "doc": "example schema for test",
            "fields": [{"type": "int", "name": "id", "doc": "id"}]
        }

    @property
    def schema_with_int_field(self):
        schema = dict(self.schema_one)
        schema['fields'].append(
            {"type": "int", "name": "abc", "doc": "abc", "default": 0}
        )
        return schema

    @property
    def schema_with_string_field(self):
        schema = dict(self.schema_one)
        schema['fields'].append(
            {"type": "string", "name": "abc", "doc": "abc", "default": ""}
        )
        return schema

    def test_is_schema_compatible(self):
        factories.create_avro_schema(
            self.schema_one,
            namespace='foo',
            source='bar'
        )
        assert schema_repo.is_schema_compatible(
            self.schema_with_int_field,
            namespace='foo',
            source='bar'
        )

    def test_schema_is_not_compatible_with_all_schemas(self):
        factories.create_avro_schema(
            self.schema_with_int_field,
            namespace='foo',
            source='bar'
        )
        factories.create_avro_schema(
            self.schema_one,
            namespace='foo',
            source='bar'
        )
        assert not schema_repo.is_schema_compatible(
            self.schema_with_string_field,
            namespace='foo',
            source='bar'
        )

    def test_only_check_compatibility_with_enabled_schemas(self):
        factories.create_avro_schema(
            self.schema_with_int_field,
            namespace='foo',
            source='bar',
            status=models.AvroSchemaStatus.DISABLED
        )
        factories.create_avro_schema(
            self.schema_one,
            namespace='foo',
            source='bar'
        )
        assert schema_repo.is_schema_compatible(
            self.schema_with_string_field,
            namespace='foo',
            source='bar'
        )

    def test_is_schema_compatible_with_nonexistent_source(self):
        with pytest.raises(EntityNotFoundError):
            schema_repo.is_schema_compatible(
                self.schema_one,
                namespace='bad_namespace',
                source='bad_source'
            )


@pytest.mark.usefixtures('sorted_topics', 'sorted_refreshes')
class TestGetRefreshesByCriteria(DBTestCase):

    @pytest.fixture
    def yelp_namespace(self):
        return factories.create_namespace(namespace_name='yelp')

    @pytest.fixture
    def aux_namespace(self):
        return factories.create_namespace(namespace_name='aux')

    @pytest.fixture
    def biz_source(self, yelp_namespace):
        return factories.create_source(yelp_namespace.name, source_name='biz')

    @pytest.fixture
    def user_source(self, yelp_namespace):
        return factories.create_source(yelp_namespace.name, source_name='user')

    @pytest.fixture
    def cta_source(self, aux_namespace):
        return factories.create_source(aux_namespace.name, source_name='cta')

    @property
    def some_datetime(self):
        return datetime.datetime(2015, 3, 1, 10, 23, 5, 254)

    @pytest.fixture
    def biz_refresh(self, biz_source):
        return factories.create_refresh(source_id=biz_source.id)

    @pytest.fixture
    def user_refresh(self, user_source):
        return factories.create_refresh(source_id=user_source.id)

    @pytest.fixture
    def cta_refresh(self, cta_source):
        return factories.create_refresh(source_id=cta_source.id)

    @pytest.fixture
    def biz_topic(self, biz_source):
        return factories.create_topic(
            topic_name='yelp.biz.topic.1',
            namespace_name=biz_source.namespace.name,
            source_name=biz_source.name,
            created_at=self.some_datetime + datetime.timedelta(seconds=3)
        )

    @pytest.fixture
    def user_topic_1(self, user_source):
        return factories.create_topic(
            topic_name='yelp.user.topic.1',
            namespace_name=user_source.namespace.name,
            source_name=user_source.name,
            created_at=self.some_datetime - datetime.timedelta(seconds=1)
        )

    @pytest.fixture
    def user_topic_2(self, user_source):
        return factories.create_topic(
            topic_name='yelp.user.topic.two',
            namespace_name=user_source.namespace.name,
            source_name=user_source.name,
            created_at=self.some_datetime + datetime.timedelta(seconds=5)
        )

    @pytest.fixture
    def cta_topic(self, cta_source):
        return factories.create_topic(
            topic_name='aux.cta.topic.1',
            namespace_name=cta_source.namespace.name,
            source_name=cta_source.name,
            created_at=self.some_datetime + datetime.timedelta(minutes=1)
        )

    @pytest.fixture
    def sorted_refreshes(self, biz_refresh, user_refresh, cta_refresh):
        return sorted(
            [biz_refresh, user_refresh, cta_refresh],
            key=lambda refresh: refresh.created_at
        )

    @pytest.fixture
    def sorted_topics(self, user_topic_1, biz_topic, user_topic_2, cta_topic):
        return sorted(
            [user_topic_1, biz_topic, user_topic_2, cta_topic],
            key=lambda topic: topic.created_at
        )

    def test_get_refreshes_after_given_timestamp(self, sorted_refreshes):
        expected = sorted_refreshes[1:]
        after_dt = expected[0].created_at

        actual = schema_repo.get_refreshes_by_criteria(created_after=after_dt)
        assert all(refresh.created_at >= after_dt for refresh in actual)

    def test_no_newer_refresh(self, sorted_refreshes):
        last_refresh = sorted_refreshes[-1]
        after_dt = last_refresh.created_at + 1
        actual = schema_repo.get_refreshes_by_criteria(created_after=after_dt)
        assert actual == []

    def test_refresh_get_yelp_namespace_only(
        self,
        biz_refresh,
        user_refresh,
        yelp_namespace
    ):
        self.assert_equal_refreshes(
            actual_refreshes=schema_repo.get_refreshes_by_criteria(
                namespace=yelp_namespace.name
            ),
            expected_refreshes=self._sort_refreshes_by_id(
                [biz_refresh, user_refresh]
            )
        )

    def test_refresh_get_biz_source_only(
        self,
        biz_refresh,
        biz_source
    ):
        self.assert_equal_refreshes(
            actual_refreshes=schema_repo.get_refreshes_by_criteria(
                source_name=biz_source.name
            ),
            expected_refreshes=[biz_refresh]
        )

    def test_get_by_refresh_status_only(
        self,
        biz_refresh,
        user_refresh,
        cta_refresh
    ):
        self.assert_equal_refreshes(
            actual_refreshes=schema_repo.get_refreshes_by_criteria(
                status='NOT_STARTED'
            ),
            expected_refreshes=self._sort_refreshes_by_id(
                [biz_refresh, user_refresh, cta_refresh]
            )
        )

    def assert_equal_refreshes(self, expected_refreshes, actual_refreshes):
        assert len(actual_refreshes) == len(expected_refreshes)
        for i, actual_refresh in enumerate(actual_refreshes):
            assert actual_refresh == expected_refreshes[i]

    def _sort_refreshes_by_id(self, refreshes):
        return sorted(refreshes, key=lambda refresh: refresh.id)


class TestGetTopicsByCriteria(DBTestCase):

    @pytest.fixture
    def topic_1_in_foo_bar(self):
        return factories.create_topic(
            topic_name='topic_1',
            namespace_name='foo',
            source_name='bar'
        )

    @pytest.fixture
    def topic_2_in_foo_baz(self, topic_1_in_foo_bar):
        # reference topic_foo_bar fixture to make sure it's created first.
        return factories.create_topic(
            topic_name='topic_2',
            namespace_name='foo',
            source_name='baz',
            created_at=topic_1_in_foo_bar.created_at + 1,
            updated_at=topic_1_in_foo_bar.updated_at + 1
        )

    @pytest.fixture
    def topic_3_in_abc_bar(self, topic_2_in_foo_baz):
        return factories.create_topic(
            topic_name='topic_3',
            namespace_name='abc',
            source_name='bar',
            created_at=topic_2_in_foo_baz.created_at + 1,
            updated_at=topic_2_in_foo_baz.updated_at + 1
        )

    def test_get_all_topics(
        self, topic_1_in_foo_bar, topic_2_in_foo_baz, topic_3_in_abc_bar
    ):
        actual = schema_repo.get_topics_by_criteria()
        asserts.assert_equal_entity_list(
            actual_list=actual,
            expected_list=[
                topic_1_in_foo_bar, topic_2_in_foo_baz, topic_3_in_abc_bar
            ],
            assert_func=asserts.assert_equal_topic
        )

    def test_get_topics_after_given_timestamp(
        self, topic_1_in_foo_bar, topic_2_in_foo_baz, topic_3_in_abc_bar
    ):
        actual = schema_repo.get_topics_by_criteria(
            created_after=topic_2_in_foo_baz.created_at
        )
        asserts.assert_equal_entity_list(
            actual_list=actual,
            expected_list=[topic_2_in_foo_baz, topic_3_in_abc_bar],
            assert_func=asserts.assert_equal_topic
        )

    def test_no_newer_topic(
        self, topic_1_in_foo_bar, topic_2_in_foo_baz, topic_3_in_abc_bar
    ):
        actual = schema_repo.get_topics_by_criteria(
            created_after=topic_3_in_abc_bar.created_at + 1
        )
        assert actual == []

    def test_filter_topics_by_source(
        self, topic_1_in_foo_bar, topic_2_in_foo_baz, topic_3_in_abc_bar
    ):
        actual = schema_repo.get_topics_by_criteria(source='bar')
        asserts.assert_equal_entity_list(
            actual_list=actual,
            expected_list=[topic_1_in_foo_bar, topic_3_in_abc_bar],
            assert_func=asserts.assert_equal_topic
        )

    def test_filter_topics_by_namespace(
        self, topic_1_in_foo_bar, topic_2_in_foo_baz, topic_3_in_abc_bar
    ):
        actual = schema_repo.get_topics_by_criteria(namespace='foo')
        asserts.assert_equal_entity_list(
            actual_list=actual,
            expected_list=[topic_1_in_foo_bar, topic_2_in_foo_baz],
            assert_func=asserts.assert_equal_topic
        )

    def test_filter_topics_by_namespace_and_source(
        self, topic_1_in_foo_bar, topic_2_in_foo_baz, topic_3_in_abc_bar
    ):
        actual = schema_repo.get_topics_by_criteria(
            namespace='foo',
            source='bar'
        )
        asserts.assert_equal_entity_list(
            actual_list=actual,
            expected_list=[topic_1_in_foo_bar],
            assert_func=asserts.assert_equal_topic
        )

    def test_nonexistent_namespace_or_source(
        self, topic_1_in_foo_bar, topic_2_in_foo_baz, topic_3_in_abc_bar
    ):
        actual = schema_repo.get_topics_by_criteria(namespace='missing')
        assert actual == []

        actual = schema_repo.get_topics_by_criteria(source='missing')
        assert actual == []

        actual = schema_repo.get_topics_by_criteria(
            namespace='foo',
            source='missing'
        )
        assert actual == []

    def test_get_only_one_topic(
        self, topic_1_in_foo_bar, topic_2_in_foo_baz, topic_3_in_abc_bar
    ):
        actual = schema_repo.get_topics_by_criteria(
            page_info=PageInfo(count=1)
        )
        asserts.assert_equal_entity_list(
            actual_list=actual,
            expected_list=[topic_1_in_foo_bar],
            assert_func=asserts.assert_equal_topic
        )

    def test_get_topics_with_id_greater_than_min_id(
        self, topic_1_in_foo_bar, topic_2_in_foo_baz, topic_3_in_abc_bar
    ):
        actual = schema_repo.get_topics_by_criteria(
            page_info=PageInfo(min_id=topic_2_in_foo_baz.id)
        )
        asserts.assert_equal_entity_list(
            actual_list=actual,
            expected_list=[topic_2_in_foo_baz, topic_3_in_abc_bar],
            assert_func=asserts.assert_equal_topic
        )

    def test_min_id_exceeds_topic_max_id(
        self, topic_1_in_foo_bar, topic_2_in_foo_baz, topic_3_in_abc_bar
    ):
        actual = schema_repo.get_topics_by_criteria(
            page_info=PageInfo(min_id=topic_3_in_abc_bar.id + 1)
        )
        assert actual == []


class TestGetSchemasByCriteria(DBTestCase):

    @pytest.fixture
    def schema_1_in_foo_bar(self):
        return factories.create_avro_schema(
            schema_json={"type": "enum", "symbols": ["a"], "name": "enum1"},
            namespace='foo',
            source='bar',
            topic_name='topic_1'
        )

    @pytest.fixture
    def schema_2_in_abc_bar(self, schema_1_in_foo_bar):
        return factories.create_avro_schema(
            schema_json={"type": "enum", "symbols": ["a"], "name": "enum2"},
            namespace='abc',
            source='bar',
            topic_name='topic_2',
            created_at=schema_1_in_foo_bar.created_at + 1,
            updated_at=schema_1_in_foo_bar.updated_at + 1
        )

    @pytest.fixture
    def schema_3_in_foo_baz(self, schema_2_in_abc_bar):
        return factories.create_avro_schema(
            schema_json={"type": "enum", "symbols": ["a"], "name": "enum3"},
            namespace='foo',
            source='baz',
            topic_name='topic_3',
            created_at=schema_2_in_abc_bar.created_at + 1,
            updated_at=schema_2_in_abc_bar.updated_at + 1
        )

    @pytest.fixture
    def disabled_schema_4_in_foo_baz(self, schema_3_in_foo_baz):
        return factories.create_avro_schema(
            schema_json={"type": "enum", "symbols": ["a"], "name": "enum4"},
            namespace='foo',
            source='bar',
            topic_name='topic_4',
            status=models.AvroSchemaStatus.DISABLED,
            created_at=schema_3_in_foo_baz.created_at + 1,
            updated_at=schema_3_in_foo_baz.updated_at + 1
        )

    def test_get_schemas_by_namespace_name(
        self,
        schema_1_in_foo_bar,
        schema_2_in_abc_bar,
        schema_3_in_foo_baz,
        disabled_schema_4_in_foo_baz
    ):
        actual = schema_repo.get_schemas_by_criteria(namespace_name='foo')
        asserts.assert_equal_entity_list(
            actual_list=actual,
            expected_list=[schema_1_in_foo_bar, schema_3_in_foo_baz],
            assert_func=asserts.assert_equal_avro_schema
        )

    def test_get_schemas_by_source_name(
        self,
        schema_1_in_foo_bar,
        schema_2_in_abc_bar,
        schema_3_in_foo_baz,
        disabled_schema_4_in_foo_baz
    ):
        actual = schema_repo.get_schemas_by_criteria(source_name='bar')
        asserts.assert_equal_entity_list(
            actual_list=actual,
            expected_list=[schema_1_in_foo_bar, schema_2_in_abc_bar],
            assert_func=asserts.assert_equal_avro_schema
        )

    def test_get_schemas_by_namespace_and_source_name(
        self,
        schema_1_in_foo_bar,
        schema_2_in_abc_bar,
        schema_3_in_foo_baz,
        disabled_schema_4_in_foo_baz
    ):
        actual = schema_repo.get_schemas_by_criteria(
            namespace_name='foo',
            source_name='bar'
        )
        asserts.assert_equal_entity_list(
            actual_list=actual,
            expected_list=[schema_1_in_foo_bar],
            assert_func=asserts.assert_equal_avro_schema
        )

    def test_get_schemas_created_after_given_timestamp(
        self,
        schema_1_in_foo_bar,
        schema_2_in_abc_bar,
        schema_3_in_foo_baz,
        disabled_schema_4_in_foo_baz
    ):
        actual = schema_repo.get_schemas_by_criteria(
            created_after=schema_2_in_abc_bar.created_at
        )
        asserts.assert_equal_entity_list(
            actual_list=actual,
            expected_list=[schema_2_in_abc_bar, schema_3_in_foo_baz],
            assert_func=asserts.assert_equal_avro_schema
        )

    def test_get_schemas_including_disabled_ones(
        self,
        schema_1_in_foo_bar,
        schema_2_in_abc_bar,
        schema_3_in_foo_baz,
        disabled_schema_4_in_foo_baz
    ):
        actual = schema_repo.get_schemas_by_criteria(include_disabled=True)
        asserts.assert_equal_entity_list(
            actual_list=actual,
            expected_list=[schema_1_in_foo_bar, schema_2_in_abc_bar,
                           schema_3_in_foo_baz, disabled_schema_4_in_foo_baz],
            assert_func=asserts.assert_equal_avro_schema
        )

    def test_get_schemas_with_id_greater_than_min_id(
        self,
        schema_1_in_foo_bar,
        schema_2_in_abc_bar,
        schema_3_in_foo_baz,
        disabled_schema_4_in_foo_baz
    ):
        actual = schema_repo.get_schemas_by_criteria(
            page_info=PageInfo(min_id=schema_2_in_abc_bar.id)
        )
        asserts.assert_equal_entity_list(
            actual_list=actual,
            expected_list=[schema_2_in_abc_bar, schema_3_in_foo_baz],
            assert_func=asserts.assert_equal_avro_schema
        )

    def test_get_only_max_number_of_schemas(
        self,
        schema_1_in_foo_bar,
        schema_2_in_abc_bar,
        schema_3_in_foo_baz,
        disabled_schema_4_in_foo_baz
    ):
        actual = schema_repo.get_schemas_by_criteria(
            page_info=PageInfo(count=1)
        )
        asserts.assert_equal_entity_list(
            actual_list=actual,
            expected_list=[schema_1_in_foo_bar],
            assert_func=asserts.assert_equal_avro_schema
        )

    def test_get_schemas_with_nonexistant_namespace_or_source(
        self,
        schema_1_in_foo_bar,
        schema_2_in_abc_bar,
        schema_3_in_foo_baz,
        disabled_schema_4_in_foo_baz
    ):
        actual = schema_repo.get_schemas_by_criteria(namespace_name='dummy')
        assert actual == []

        actual = schema_repo.get_schemas_by_criteria(
            namespace_name='foo',
            source_name="this_source_does_not_exist"
        )
        assert actual == []

    def test_get_no_more_newer_schemas(
        self,
        schema_1_in_foo_bar,
        schema_2_in_abc_bar,
        schema_3_in_foo_baz,
        disabled_schema_4_in_foo_baz
    ):
        actual = schema_repo.get_schemas_by_criteria(
            created_after=disabled_schema_4_in_foo_baz.created_at + 1
        )
        assert actual == []

    def test_min_id_exceeds_schema_max_id(
        self,
        schema_1_in_foo_bar,
        schema_2_in_abc_bar,
        schema_3_in_foo_baz,
        disabled_schema_4_in_foo_baz
    ):
        actual = schema_repo.get_schemas_by_criteria(
            page_info=PageInfo(min_id=disabled_schema_4_in_foo_baz.id + 1)
        )
        assert actual == []


class TestGetLatestTopicBySourceId(DBTestCase):

    @pytest.fixture
    def source(self):
        return factories.create_source(namespace_name='foo', source_name='bar')

    @pytest.fixture
    def topics_in_source(self, source):
        return [
            factories.create_topic(
                topic_name='topic_1',
                namespace_name=source.namespace.name,
                source_name=source.name
            ),
            factories.create_topic(
                topic_name='topic_2',
                namespace_name=source.namespace.name,
                source_name=source.name
            ),
        ]

    def test_get_latest_topic_of_source_id(self, topics_in_source, source):
        actual = schema_repo.get_latest_topic_of_source_id(source.id)
        asserts.assert_equal_topic(actual, expected=topics_in_source[-1])

    def test_if_source_has_no_topic(self, source):
        actual = schema_repo.get_latest_topic_of_source_id(source.id)
        assert actual is None

    def test_get_latest_topic_with_bad_source_id(self):
        actual = schema_repo.get_latest_topic_of_source_id(0)
        assert actual is None<|MERGE_RESOLUTION|>--- conflicted
+++ resolved
@@ -531,15 +531,9 @@
         expected = utils.get_entity_by_id(models.AvroSchema, actual.id)
         asserts.assert_equal_avro_schema(actual, expected)
 
-    def test_register_same_schema_twice(self, alias):
-        schema_one = self._register_avro_schema(
-            self.avro_schema_json,
-            alias=alias
-        )
-        schema_two = self._register_avro_schema(
-            self.avro_schema_json,
-            alias=alias
-        )
+    def test_register_same_schema_twice(self):
+        schema_one = self._register_avro_schema(self.avro_schema_json)
+        schema_two = self._register_avro_schema(self.avro_schema_json)
         asserts.assert_equal_avro_schema(schema_one, schema_two)
 
     def test_register_same_schema_with_alias_twice(self):
@@ -733,37 +727,19 @@
                 cluster_type=None
             )
 
-<<<<<<< HEAD
-    def test_register_full_compatible_schema(self):
-        # adding new field with default value is compatible change
-        compatible_schema_json = dict(self.avro_schema_json)
-        compatible_schema_json['fields'].append(
-            {"type": "long", "name": "amount", "doc": "amount", "default": 0}
-        )
-
-        schema_one = self._register_avro_schema(self.avro_schema_json)
-        schema_two = self._register_avro_schema(compatible_schema_json)
-
-        assert schema_one.id != schema_two.id
-        asserts.assert_equal_topic(schema_one.topic, schema_two.topic)
-
-    def test_register_incompatible_schema(self):
-        # changing field type from int to string is incompatible change
-        incompatible_schema_json = dict(self.avro_schema_json)
-        incompatible_schema_json['fields'][0]['type'] = 'string'
-
-        schema_one = self._register_avro_schema(self.avro_schema_json)
-        schema_two = self._register_avro_schema(incompatible_schema_json)
-
-        assert schema_one.topic.id != schema_two.topic.id
-        asserts.assert_equal_source(
-            schema_one.topic.source, schema_two.topic.source
-        )
-
-    def test_register_same_schema_with_same_base_schema(self, alias):
-=======
     def test_register_same_schema_with_same_base_schema(self):
->>>>>>> 8c962697
+        result_a1 = self._register_avro_schema(
+            self.avro_schema_json,
+            base_schema_id=10
+        )
+        result_a2 = self._register_avro_schema(
+            self.avro_schema_json,
+            base_schema_id=10
+        )
+        asserts.assert_equal_avro_schema(result_a1, result_a2)
+
+    def test_register_same_schema_with_same_base_schema_and_alias(self):
+        alias = 'simple_schema_alias'
         result_a1 = self._register_avro_schema(
             self.avro_schema_json,
             base_schema_id=10,
