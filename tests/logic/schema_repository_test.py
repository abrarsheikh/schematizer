--- conflicted
+++ resolved
@@ -13,15 +13,9 @@
 from schematizer.logic import exceptions as sch_exc
 from schematizer.logic import schema_repository as schema_repo
 from schematizer.models.database import session
-<<<<<<< HEAD
-from schematizer.models.tuples import PageInfo
+from schematizer.models.page_info import PageInfo
 from schematizer_testing import asserts
 from schematizer_testing import factories
-=======
-from schematizer.models.page_info import PageInfo
-from testing import asserts
-from testing import factories
->>>>>>> 28a55512
 from tests.models.testing_db import DBTestCase
 
 
