--- conflicted
+++ resolved
@@ -524,20 +524,11 @@
         expected = utils.get_entity_by_id(models.AvroSchema, actual.id)
         asserts.assert_equal_avro_schema(actual, expected)
 
-    def test_register_new_schema_json_with_alias(self):
-        actual = self._register_avro_schema(
-            self.avro_schema_json,
-            alias='simple_schema_alias'
-        )
-        expected = utils.get_entity_by_id(models.AvroSchema, actual.id)
-        asserts.assert_equal_avro_schema(actual, expected)
-
     def test_register_same_schema_twice(self):
         schema_one = self._register_avro_schema(self.avro_schema_json)
         schema_two = self._register_avro_schema(self.avro_schema_json)
         asserts.assert_equal_avro_schema(schema_one, schema_two)
 
-<<<<<<< HEAD
     def test_register_already_existing_schema(self):
         schema_one = self._register_avro_schema(self.avro_schema_json)
 
@@ -569,19 +560,6 @@
         schema_three = self._register_avro_schema(self.avro_schema_json)
         assert schema_three.id != schema_two.id
         assert schema_three.topic_id == schema_two.topic_id
-=======
-    def test_register_same_schema_with_alias_twice(self):
-        alias = 'simple_schema_alias'
-        schema_one = self._register_avro_schema(
-            self.avro_schema_json,
-            alias=alias
-        )
-        schema_two = self._register_avro_schema(
-            self.avro_schema_json,
-            alias=alias
-        )
-        asserts.assert_equal_avro_schema(schema_one, schema_two)
->>>>>>> 55e57068
 
     def test_register_same_schema_in_diff_namespace(self):
         schema_one = self._register_avro_schema(
@@ -633,25 +611,6 @@
             schema_one.topic.source, schema_two.topic.source
         )
 
-    def test_register_same_schema_with_alias_with_diff_base_schema(
-        self
-    ):
-        alias = "simple_schema_alias"
-        self._register_avro_schema(
-            self.avro_schema_json,
-            base_schema_id=None,
-            alias=alias
-        )
-        with pytest.raises(ValueError) as err:
-            self._register_avro_schema(
-                self.avro_schema_json,
-                base_schema_id=10,
-                alias=alias
-            )
-        assert err.value.message == (
-            "alias `{}` has already been taken.".format(alias)
-        )
-
     def test_register_schema_with_different_pii(self):
         schema_one = self._register_avro_schema(
             self.avro_schema_json,
@@ -664,37 +623,6 @@
         assert schema_one.topic.id != schema_two.topic.id
         asserts.assert_equal_source(
             schema_one.topic.source, schema_two.topic.source
-        )
-
-    def test_register_schema_with_alias_with_different_pii(self):
-        alias = "simple_schema_alias"
-        self._register_avro_schema(
-            self.avro_schema_json,
-            contains_pii=False,
-            alias=alias
-        )
-        with pytest.raises(ValueError) as err:
-            self._register_avro_schema(
-                self.avro_schema_json,
-                contains_pii=True,
-                alias=alias
-            )
-        assert err.value.message == (
-            "alias `{}` has already been taken.".format(alias)
-        )
-
-    def test_register_same_schema_with_different_aliases(self):
-        self._register_avro_schema(
-            self.avro_schema_json,
-            alias="alias_one"
-        )
-        with pytest.raises(ValueError) as err:
-            self._register_avro_schema(
-                self.avro_schema_json,
-                alias="alias_two"
-            )
-        assert err.value.message == (
-            "Same schema with a different alias already exists."
         )
 
     def test_register_schema_with_pkey_added(self):
@@ -773,20 +701,6 @@
         )
         asserts.assert_equal_avro_schema(schema_1, schema_2)
 
-    def test_register_same_schema_with_same_base_schema_and_alias(self):
-        alias = 'simple_schema_alias'
-        result_a1 = self._register_avro_schema(
-            self.avro_schema_json,
-            base_schema_id=10,
-            alias=alias
-        )
-        result_a2 = self._register_avro_schema(
-            self.avro_schema_json,
-            base_schema_id=10,
-            alias=alias
-        )
-        asserts.assert_equal_avro_schema(result_a1, result_a2)
-
     def test_register_different_schemas_with_same_base_schema(self):
         # Registering a different transformed schema should result in a
         # different schema/topic
