--- conflicted
+++ resolved
@@ -1,12 +1,9 @@
 # -*- coding: utf-8 -*-
-<<<<<<< HEAD
 from __future__ import absolute_import
 from __future__ import unicode_literals
 
 import datetime
-=======
 import copy
->>>>>>> f2919c1e
 
 import mock
 import pytest
