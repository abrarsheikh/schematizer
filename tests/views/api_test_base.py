# -*- coding: utf-8 -*-
import mock
import pytest
from pyramid import httpexceptions

from schematizer.models import Note
from testing import factories


class TestApiBase(object):

    test_view_module = None

    @property
    def namespace_name(self):
        return factories.fake_namespace

    @property
    def namespace_response(self):
        return {
            'namespace_id': None,
            'name': factories.fake_namespace,
            'created_at': factories.fake_created_at.isoformat(),
            'updated_at': factories.fake_updated_at.isoformat()
        }

    @property
    def namespaces(self):
        return [self.namespace_name]

    @property
    def namespaces_response(self):
        return [self.namespace]

    @property
    def source_name(self):
        return factories.fake_source

    @property
    def namespace(self):
        return factories.NamespaceFactory.create(factories.fake_namespace)

    @property
    def source(self):
        return factories.SourceFactory.create(
            factories.fake_source,
            self.namespace
        )

    @property
    def source_response(self):
        return {
            'source_id': None,
            'namespace': self.namespace_response,
            'source': factories.fake_source,
            'source_owner_email': factories.fake_owner_email,
            'created_at': factories.fake_created_at.isoformat(),
            'updated_at': factories.fake_updated_at.isoformat()
        }

    @property
    def sources(self):
        return [self.source]

    @property
    def sources_response(self):
        return [self.source_response]

    @property
    def topic(self):
        return factories.TopicFactory.create(
            factories.fake_topic_name,
            self.source,
        )

    @property
    def topic_response(self):
        return {
            'topic_id': None,
            'name': factories.fake_topic_name,
            'source': self.source_response,
            'created_at': factories.fake_created_at.isoformat(),
            'updated_at': factories.fake_updated_at.isoformat()
        }

    @property
    def topics(self):
        return [self.topic]

    @property
    def topics_response(self):
        return [self.topic_response]

    @property
    def schema(self):
        return factories.AvroSchemaFactory.create(
            factories.fake_avro_schema,
            self.topic
        )

    @property
    def schema_response(self):
        return {
            'schema_id': None,
            'schema': factories.fake_avro_schema,
            'topic': self.topic_response,
            'status': 'RW',
<<<<<<< HEAD
            'primary_keys': [],
=======
            'note': None,
>>>>>>> 0288a981
            'created_at': factories.fake_created_at.isoformat(),
            'updated_at': factories.fake_updated_at.isoformat()
        }

    @property
    def schemas(self):
        return [self.schema]

    @property
    def schemas_response(self):
        return [self.schema_response]

    @property
    def key(self):
        return "schema element key"

    @property
    def element_type(self):
        return "schema element type"

    @property
    def schema_elements(self):
        return [
            factories.AvroSchemaElementFactory.create(
                self.schema,
                self.key,
                self.element_type
            )
        ]

    @property
    def schema_elements_response(self):
        return [
            {
                'id': None,
                'schema_id': None,
                'element_type': self.element_type,
                'key': self.key,
                'doc': None,
                'note': None,
                'created_at': factories.fake_created_at.isoformat(),
                'updated_at': factories.fake_updated_at.isoformat()
            }
        ]

    @property
    def note_request(self):
        return {
            'reference_id': None,
            'reference_type': 'schema',
            'note': 'This is a note',
            'last_updated_by': 'user@yelp.com'
        }

    @property
    def note(self):
        return Note(
            reference_type='schema',
            note='This is a note',
            last_updated_by='user@yelp.com',
            created_at=factories.fake_created_at,
            updated_at=factories.fake_updated_at
        )

    @property
    def note_response(self):
        return {
            'id': None,
            'reference_id': None,
            'reference_type': 'schema',
            'note': 'This is a note',
            'last_updated_by': 'user@yelp.com',
            'created_at': factories.fake_created_at.isoformat(),
            'updated_at': factories.fake_updated_at.isoformat()
        }

    @pytest.yield_fixture
    def mock_request(self):
        with mock.patch('pyramid.request.Request', autospec=True) as mock_req:
            yield mock_req

    @pytest.yield_fixture
    def mock_repo(self):
        with mock.patch(
            self.test_view_module + '.schema_repository',
            autospec=True
        ) as mock_repo:
            yield mock_repo

    @pytest.yield_fixture
    def mock_doc(self):
        with mock.patch(
            self.test_view_module + '.doc_tool',
            autospec=True
        ) as mock_doc:
            yield mock_doc

    @pytest.yield_fixture
    def mock_schema(self):
        with mock.patch(
            'schematizer.models.AvroSchema.note',
            new_callable=mock.PropertyMock
        ) as mock_schema:
            mock_schema.return_value = None
            yield mock_schema

    @pytest.yield_fixture
    def mock_schema_element(self):
        with mock.patch(
            'schematizer.models.AvroSchemaElement.note',
            new_callable=mock.PropertyMock
        ) as mock_schema_element:
            mock_schema_element.return_value = None
            yield mock_schema_element

    @classmethod
    def get_mock_dict(cls, dict_value):
        mock_dict = mock.MagicMock(spec=dict)
        mock_dict.get.side_effect = lambda k: dict_value.get(k)
        mock_dict.__getitem__.side_effect = lambda k: dict_value[k]
        return mock_dict

    @classmethod
    def get_http_exception(cls, http_status_code):
        return httpexceptions.status_map[http_status_code]<|MERGE_RESOLUTION|>--- conflicted
+++ resolved
@@ -105,11 +105,8 @@
             'schema': factories.fake_avro_schema,
             'topic': self.topic_response,
             'status': 'RW',
-<<<<<<< HEAD
             'primary_keys': [],
-=======
             'note': None,
->>>>>>> 0288a981
             'created_at': factories.fake_created_at.isoformat(),
             'updated_at': factories.fake_updated_at.isoformat()
         }
