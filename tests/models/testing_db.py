--- conflicted
+++ resolved
@@ -6,19 +6,10 @@
 from glob import glob
 
 import pytest
-<<<<<<< HEAD
-import staticconf.testing
-import yelp_conn
-from cached_property import cached_property
-from sqlalchemy import create_engine
-from sqlalchemy.orm import sessionmaker as sessionmaker_sa
-from yelp_conn.testing import sandbox
-=======
 import testing.mysqld
 from cached_property import cached_property
 from sqlalchemy import create_engine
 from sqlalchemy.orm import sessionmaker as sessionmaker_sa
->>>>>>> 92147a68
 
 from schematizer.models import database
 
