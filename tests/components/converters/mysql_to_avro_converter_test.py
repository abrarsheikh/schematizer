--- conflicted
+++ resolved
@@ -57,16 +57,6 @@
         )
 
     def test_convert_with_col_integer(self, converter):
-<<<<<<< HEAD
-        self.convert_with_one_column(
-            converter,
-            SQLColumn('col_integer', mysql_data_types.MySQLInt(11)),
-            {'name': 'col_integer', 'type': ['null', 'int'], 'default': None}
-        )
-
-    def test_convert_with_col_bigint(self, converter):
-=======
->>>>>>> 3d9bd2b6
         self.convert_with_one_column(
             converter,
             SQLColumn('col_integer', mysql_data_types.MySQLInt(11)),
@@ -149,49 +139,6 @@
         )
 
     def test_convert_with_col_date(self, converter):
-<<<<<<< HEAD
-        self.convert_with_one_column(
-            converter,
-            SQLColumn('col_date', mysql_data_types.MySQLDate()),
-            {'name': 'col_date',
-             'type': ['null', 'string'],
-             'default': None,
-             AvroMetaDataKeyEnum.DATE: True}
-        )
-
-    def test_convert_with_col_datetime(self, converter):
-        self.convert_with_one_column(
-            converter,
-            SQLColumn('col_datetime', mysql_data_types.MySQLDateTime()),
-            {'name': 'col_datetime',
-             'type': ['null', 'string'],
-             'default': None,
-             AvroMetaDataKeyEnum.DATETIME: True}
-        )
-
-    def test_convert_with_col_time(self, converter):
-        self.convert_with_one_column(
-            converter,
-            SQLColumn('col_time', mysql_data_types.MySQLTime()),
-            {'name': 'col_time',
-             'type': ['null', 'string'],
-             'default': None,
-             AvroMetaDataKeyEnum.TIME: True}
-        )
-
-    def test_convert_with_col_year(self, converter):
-        self.convert_with_one_column(
-            converter,
-            SQLColumn('col_year', mysql_data_types.MySQLYear()),
-            {'name': 'col_year',
-             'type': ['null', 'long'],
-             'default': None,
-             AvroMetaDataKeyEnum.YEAR: True}
-        )
-
-    def test_convert_with_col_timestamp(self, converter):
-=======
->>>>>>> 3d9bd2b6
         self.convert_with_one_column(
             converter,
             SQLColumn('col_date', mysql_data_types.MySQLDate()),
