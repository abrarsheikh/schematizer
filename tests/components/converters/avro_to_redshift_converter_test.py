# -*- coding: utf-8 -*-
from __future__ import absolute_import
from __future__ import unicode_literals

import pytest
from yelp_avro.data_pipeline.avro_meta_data import AvroMetaDataKeys

from schematizer.components.converters import AvroToRedshiftConverter
from schematizer.components.converters.converter_base \
    import SchemaConversionException
from schematizer.components.converters.converter_base \
    import UnsupportedTypeException
from schematizer.models import redshift_data_types as redshift_types
from schematizer.models.sql_entities import MetaDataKey
from schematizer.models.sql_entities import SQLColumn
from schematizer.models.sql_entities import SQLTable


class TestAvroToRedshiftConverter(object):

    @pytest.fixture
    def converter(self):
        return AvroToRedshiftConverter()

    @property
    def avro_schema_name(self):
        return 'foo'

    @property
    def redshift_schema_name(self):
        return 'bar'

    @property
    def empty_namespace(self):
        return ''

    @property
    def namespace(self):
        return 'ns'

    @property
    def col_name(self):
        return 'col'

    @property
    def table_aliases(self):
        return ['bar']

    def _convert_and_assert_with_one_column(
            self,
            converter,
            avro_field,
            expected_column
    ):
        record_schema = self.compose_record_schema(avro_field)
        expected_table = SQLTable(
            self.avro_schema_name,
            columns=[expected_column],
            doc=record_schema.get('doc'),
            schema_name=self.redshift_schema_name,
            **self.get_table_metadata()
        )
        actual_table = converter.convert(record_schema)
        assert expected_table == actual_table

    def compose_record_schema(self, avro_field):
        return {
            'type': 'record',
            'name': self.avro_schema_name,
            'namespace': self.namespace,
            'fields': [avro_field],
            'doc': 'sample doc',
            'aliases': self.table_aliases,
            'schema_name': self.redshift_schema_name
        }

    def get_table_metadata(self):
        return {
            MetaDataKey.NAMESPACE: self.namespace,
            MetaDataKey.ALIASES: self.table_aliases
        }

    def test_convert_with_field_int(self, converter):
        self._convert_and_assert_with_one_column(
            converter,
            {'name': self.col_name, 'type': ['null', 'int'], 'default': None},
            SQLColumn(self.col_name, redshift_types.RedshiftInteger())
        )

    def test_convert_with_field_long(self, converter):
        self._convert_and_assert_with_one_column(
            converter,
            {'name': self.col_name, 'type': ['null', 'long'], 'default': None},
            SQLColumn(self.col_name, redshift_types.RedshiftBigInt())
        )

    def test_convert_with_field_double(self, converter):
        self._convert_and_assert_with_one_column(
            converter,
            {'name': self.col_name,
             'type': ['null', 'double'],
             'default': None,
             AvroMetaDataKeys.PRECISION: 10,
             AvroMetaDataKeys.SCALE: 2},
            SQLColumn(self.col_name, redshift_types.RedshiftDouble()),
        )

    def test_convert_with_field_double_with_fixed_flag(self, converter):
        self._convert_and_assert_with_one_column(
            converter,
            {'name': self.col_name,
             'type': ['null', 'double'],
             'default': None,
             AvroMetaDataKeys.PRECISION: 8,
             AvroMetaDataKeys.SCALE: 0,
             AvroMetaDataKeys.FIXED_POINT: True},
            SQLColumn(self.col_name, redshift_types.RedshiftDecimal(8, 0))
        )

    def test_convert_with_field_float(self, converter):
        self._convert_and_assert_with_one_column(
            converter,
            {'name': self.col_name,
             'type': ['null', 'float'],
             'default': None,
             AvroMetaDataKeys.PRECISION: 10,
             AvroMetaDataKeys.SCALE: 2},
            SQLColumn(self.col_name, redshift_types.RedshiftReal())
        )

    def test_convert_with_field_string_with_fixed_len(self, converter):
        self._convert_and_assert_with_one_column(
            converter,
            {'name': self.col_name,
             'type': ['null', 'string'],
             'default': None,
             AvroMetaDataKeys.FIX_LEN: 16},
            SQLColumn(self.col_name, redshift_types.RedshiftChar(16))
        )

    def test_convert_with_field_string_with_max_len(self, converter):
        self._convert_and_assert_with_one_column(
            converter,
            {'name': self.col_name,
             'type': ['null', 'string'],
             'default': None,
             AvroMetaDataKeys.MAX_LEN: 16},
            SQLColumn(self.col_name, redshift_types.RedshiftVarChar(32))
        )

    def test_convert_with_field_bytes_with_max_len(self, converter):
        self._convert_and_assert_with_one_column(
            converter,
            {'name': self.col_name,
             'type': ['null', 'bytes'],
             'default': None,
             AvroMetaDataKeys.MAX_LEN: 16},
            SQLColumn(self.col_name, redshift_types.RedshiftVarChar(16))
        )

    def test_convert_string_field_with_exceeded_max_len(self, converter):
        self._convert_and_assert_with_one_column(
            converter,
            {'name': self.col_name,
             'type': ['null', 'string'],
             'default': None,
             AvroMetaDataKeys.MAX_LEN: 32768},
            SQLColumn(self.col_name, redshift_types.RedshiftVarChar(65535))
        )

    def test_convert_bytes_field_with_exceeded_max_len(self, converter):
        self._convert_and_assert_with_one_column(
            converter,
            {'name': self.col_name,
             'type': ['null', 'bytes'],
             'default': None,
             AvroMetaDataKeys.MAX_LEN: 65536},
            SQLColumn(self.col_name, redshift_types.RedshiftVarChar(65535))
        )

    def test_convert_with_field_string_without_specified_len(self, converter):
        with pytest.raises(SchemaConversionException):
            record_schema = self.compose_record_schema(
                {'name': self.col_name,
                 'type': 'string',
                 'default': ''}
            )
            converter.convert(record_schema)

    def test_convert_with_field_timestamp(self, converter):
        self._convert_and_assert_with_one_column(
            converter,
            {'name': self.col_name,
             'type': ['null', 'long'],
             'default': None,
             AvroMetaDataKeys.TIMESTAMP: True},
            SQLColumn(self.col_name, redshift_types.RedshiftTimestamp())
        )

    def test_convert_with_field_boolean(self, converter):
        self._convert_and_assert_with_one_column(
            converter,
            {'name': self.col_name,
             'type': ['null', 'boolean'],
             'default': None},
            SQLColumn(self.col_name, redshift_types.RedshiftBoolean()),
        )

<<<<<<< HEAD
    def test_convert_with_field_enum(self, converter):
        self._convert_and_assert_with_one_column(
            converter,
            {'name': self.col_name,
             'type': {
                 'type': 'enum',
                 'name': self.col_name,
                 'symbols': ['1', '123', '12']}
             },
            SQLColumn(
                self.col_name,
                redshift_types.RedshiftVarChar(3),
                is_nullable=False
            ),
        )

    def test_convert_with_field_null(self, converter):
        with pytest.raises(SchemaConversionException):
=======
    def test_convert_with_unsupported_type(self, converter):
        with pytest.raises(UnsupportedTypeException):
>>>>>>> 70fab186
            record_schema = self.compose_record_schema(
                {'name': self.col_name,
                 'type': {
                     'type': 'array',
                     'items': {
                         'type': 'map',
                         'values': 'string'
                     }
                 }}
            )
            converter.convert(record_schema)

    def test_convert_with_field_null(self, converter):
        with pytest.raises(SchemaConversionException):
            record_schema = self.compose_record_schema(
                {'name': self.col_name, 'type': 'null', 'default': None}
            )
            converter.convert(record_schema)

    def test_convert_with_primary_key_column(self, converter):
        self._convert_and_assert_with_one_column(
            converter,
            {'name': self.col_name,
             'type': ['null', 'int'],
             'default': None,
             AvroMetaDataKeys.PRIMARY_KEY: True},
            SQLColumn(
                self.col_name,
                redshift_types.RedshiftInteger(),
                primary_key_order=1
            ),
        )

    def test_convert_with_composite_primary_keys(self, converter):
        record_schema = {
            'type': 'record',
            'name': self.avro_schema_name,
            'namespace': None,
            'fields': [
                {
                    'name': self.col_name,
                    'type': 'int',
                    AvroMetaDataKeys.PRIMARY_KEY: 2
                },
                {
                    'name': 'bar',
                    'type': 'int',
                    AvroMetaDataKeys.PRIMARY_KEY: 1
                }
            ],
            'doc': 'sample doc',
        }
        expected_column_col = SQLColumn(
            self.col_name,
            redshift_types.RedshiftInteger(),
            is_nullable=False,
            primary_key_order=2
        )
        expected_column_bar = SQLColumn(
            'bar',
            redshift_types.RedshiftInteger(),
            is_nullable=False,
            primary_key_order=1
        )
        expected_table = SQLTable(
            self.avro_schema_name,
            columns=[expected_column_col, expected_column_bar],
            doc=record_schema.get('doc')
        )
        actual_table = converter.convert(record_schema)
        assert expected_table == actual_table

    def test_convert_with_non_nullable_column(self, converter):
        self._convert_and_assert_with_one_column(
            converter,
            {'name': self.col_name, 'type': 'int', 'default': 10},
            SQLColumn(
                self.col_name,
                redshift_types.RedshiftInteger(),
                is_nullable=False,
                default_value=10
            ),
        )

    def test_convert_with_column_default_value(self, converter):
        self._convert_and_assert_with_one_column(
            converter,
            {'name': self.col_name, 'type': ['int', 'null'], 'default': 10},
            SQLColumn(
                self.col_name,
                redshift_types.RedshiftInteger(),
                default_value=10
            )
        )

    def test_convert_with_unsigned_int_column(self, converter):
        self._convert_and_assert_with_one_column(
            converter,
            {'name': self.col_name,
             'type': ['null', 'int'],
             'default': None,
             'unsigned': True},
            SQLColumn(self.col_name, redshift_types.RedshiftInteger())
        )

    def test_convert_with_non_nullable_without_default_column(self, converter):
        self._convert_and_assert_with_one_column(
            converter,
            {'name': self.col_name, 'type': 'int'},
            SQLColumn(
                self.col_name,
                redshift_types.RedshiftInteger(),
                is_nullable=False
            )
        )

    def test_convert_with_column_with_alias(self, converter):
        self._convert_and_assert_with_one_column(
            converter,
            {'name': self.col_name, 'type': 'int', 'aliases': ['abc']},
            SQLColumn(
                self.col_name,
                redshift_types.RedshiftInteger(),
                is_nullable=False,
                **{MetaDataKey.ALIASES: ['abc']}
            )
        )

    def test_convert_with_no_table_metadata(self, converter):
        record_schema = {
            'type': 'record',
            'name': self.avro_schema_name,
            'namespace': None,
            'fields': [{'name': self.col_name, 'type': 'int'}],
            'doc': 'sample doc',
        }
        expected_column = SQLColumn(
            self.col_name,
            redshift_types.RedshiftInteger(),
            is_nullable=False
        )
        expected_table = SQLTable(
            self.avro_schema_name,
            columns=[expected_column],
            doc=record_schema.get('doc')
        )
        actual_table = converter.convert(record_schema)
        assert expected_table == actual_table

    def test_convert_with_none_record_schema(self, converter):
        actual_schema = converter.convert(None)
        assert actual_schema is None

    def test_convert_with_invalid_avro_record_schema(self, converter):
        with pytest.raises(SchemaConversionException):
            converter.convert('int')

        with pytest.raises(SchemaConversionException):
            converter.convert('foo')<|MERGE_RESOLUTION|>--- conflicted
+++ resolved
@@ -206,7 +206,6 @@
             SQLColumn(self.col_name, redshift_types.RedshiftBoolean()),
         )
 
-<<<<<<< HEAD
     def test_convert_with_field_enum(self, converter):
         self._convert_and_assert_with_one_column(
             converter,
@@ -225,10 +224,15 @@
 
     def test_convert_with_field_null(self, converter):
         with pytest.raises(SchemaConversionException):
-=======
+            record_schema = self.compose_record_schema(
+                {'name': self.col_name, 
+                 'type': 'null', 
+                 'default': None}
+            )
+            converter.convert(record_schema)
+
     def test_convert_with_unsupported_type(self, converter):
         with pytest.raises(UnsupportedTypeException):
->>>>>>> 70fab186
             record_schema = self.compose_record_schema(
                 {'name': self.col_name,
                  'type': {
