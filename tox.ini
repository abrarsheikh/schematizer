[tox]
# Removed for now:
# py34, py35, pypy
envlist = py27, docs, acceptance, pre-commit
basepython = python2.7
skipsdist = true
indexserver =
    default = https://pypi.yelpcorp.com/simple/

[pytest]
norecursedirs = .* _darcs CVS docs virtualenv_run venv examples scratch tmp .tox build
addopts = --ignore=setup.py --doctest-glob=*.rst -vv

[testenv]
basepython = python2.7
envdir = virtualenv_run
setenv =
    PIP_INDEX_URL = https://pypi.yelpcorp.com/simple/
venv_update = {toxinidir}/bin/venv-update venv= {envdir} install= 
commands =
    {[testenv]venv_update} -r {toxinidir}/requirements.txt

[testenv:pre-commit]
envdir = venv/pre-commit
commands = 
    {[testenv]venv_update} -r {toxinidir}/requirements.d/pre_commit.txt
    pre-commit run --all-files

[testenv:docker-compose]
envdir = venv/docker_compose
setenv =
    COMPOSE_PROJECT_NAME = schematizer
    COMPOSE_API_VERSION = auto
    PIP_INDEX_URL = https://pypi.yelpcorp.com/simple/
commands = 
    {[testenv]venv_update} -r {toxinidir}/requirements.d/docker_compose.txt

[testenv:py27]
whitelist_externals = docker
envdir = venv/py27
commands =
    {[testenv]venv_update} -r {toxinidir}/requirements.d/py27.txt
    docker pull docker-dev.yelpcorp.com/mysql-testing:latest
    coverage erase
    coverage run --source=schematizer/ -m pytest -vv --strict {posargs:tests}
    coverage report --show-missing --fail-under 89

[testenv:acceptance]
whitelist_externals =
    curl
    sleep
skipsdist = True
envdir = venv/acceptance
setenv = {[testenv:docker-compose]setenv}
commands =
    {[testenv]venv_update} -r {toxinidir}/requirements.d/acceptance.txt {toxinidir}
<<<<<<< HEAD
=======
    docker-compose pull
    docker-compose rm -v --force
    docker-compose build
    docker-compose up -d --no-build

    # This has been increased drastically, which is undesirable. We should
    # prioritize DATAPIPE-94 to replace it with real acceptance tests. Also it
    # may be worth looking into why it starts taking much longer time. 8/30/16.
    sleep 10
>>>>>>> 8db29d7c

    # The idea here is to try the status port with retries until one succeeds,
    # or until the retries are exhaused, then to call it again with the fail
    # option on.  This can't be done in a single call because with fail on,
    # curl will exit immediately at the first failure, completely ignoring
    # the retry setting.  Curl should be replaced with real acceptance tests in
    # DATAPIPE-94.

    docker-compose pull schematizerservice
    docker-compose rm -v --force schematizerservice
    docker-compose build schematizerservice
    docker-compose up -d --no-build schematizerservice
    sleep 3
    curl -v --max-time 10 --retry 6 -S localhost:49257/status
    curl -v --max-time 10 -S --fail localhost:49257/status

    docker-compose kill schematizerservice

    docker-compose pull schematizerserviceopensource
    docker-compose rm -v --force schematizerserviceopensource
    docker-compose build schematizerserviceopensource
    docker-compose up -d --no-build schematizerserviceopensource
    sleep 3
    curl -v --max-time 10 --retry 6 -S localhost:49257/status
    curl -v --max-time 10 -S --fail localhost:49257/status

    docker-compose kill schematizerserviceopensource

[testenv:devenv]
envdir = venv/devenv
commands =
    {[testenv]venv_update} -r {toxinidir}/requirements.d/devenv.txt

[testenv:devenv-command]
envdir = venv/devenv
commands = 
    {[testenv]venv_update} -r {toxinidir}/requirements.d/devenv.txt
    {posargs}

[testenv:docker-push]
envdir = venv/docker_push
setenv = 
    {[testenv:docker-compose]setenv}
commands =
    {[testenv]venv_update} -r {toxinidir}/requirements.d/docker_push.txt
    docker-compose build
    fig-promote

[testenv:docs]
envdir = venv/docs
commands = 
    {[testenv]venv_update} -r {toxinidir}/requirements.d/docs.txt {toxinidir}
    sphinx-build -b html -d docs/build/doctrees docs/source docs/build/html<|MERGE_RESOLUTION|>--- conflicted
+++ resolved
@@ -54,18 +54,6 @@
 setenv = {[testenv:docker-compose]setenv}
 commands =
     {[testenv]venv_update} -r {toxinidir}/requirements.d/acceptance.txt {toxinidir}
-<<<<<<< HEAD
-=======
-    docker-compose pull
-    docker-compose rm -v --force
-    docker-compose build
-    docker-compose up -d --no-build
-
-    # This has been increased drastically, which is undesirable. We should
-    # prioritize DATAPIPE-94 to replace it with real acceptance tests. Also it
-    # may be worth looking into why it starts taking much longer time. 8/30/16.
-    sleep 10
->>>>>>> 8db29d7c
 
     # The idea here is to try the status port with retries until one succeeds,
     # or until the retries are exhaused, then to call it again with the fail
@@ -78,7 +66,10 @@
     docker-compose rm -v --force schematizerservice
     docker-compose build schematizerservice
     docker-compose up -d --no-build schematizerservice
-    sleep 3
+    # This has been increased drastically, which is undesirable. We should
+    # prioritize DATAPIPE-94 to replace it with real acceptance tests. Also it
+    # may be worth looking into why it starts taking much longer time. 8/30/16.
+    sleep 10
     curl -v --max-time 10 --retry 6 -S localhost:49257/status
     curl -v --max-time 10 -S --fail localhost:49257/status
 
@@ -88,7 +79,7 @@
     docker-compose rm -v --force schematizerserviceopensource
     docker-compose build schematizerserviceopensource
     docker-compose up -d --no-build schematizerserviceopensource
-    sleep 3
+    sleep 10
     curl -v --max-time 10 --retry 6 -S localhost:49257/status
     curl -v --max-time 10 -S --fail localhost:49257/status
 
