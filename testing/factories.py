# -*- coding: utf-8 -*-
from __future__ import absolute_import
from __future__ import unicode_literals

from datetime import datetime

from schematizer import models
from schematizer.models.database import session


fake_default_id = 1
fake_namespace = 'yelp'
fake_transformed_namespace = 'yelp_transformed'
fake_source = 'business'
fake_owner_email = 'business@yelp.com'
fake_topic_name = 'yelp.business.v1'
fake_transformed_topic_name = 'yelp.business.v1.transformed'
fake_avro_schema = '{"name": "business"}'
fake_created_at = datetime(2015, 1, 1, 17, 0, 0)
fake_updated_at = datetime(2015, 1, 1, 17, 0, 1)
fake_base_schema_id = 10
fake_consumer_email = 'consumer@yelp.com'
fake_frequency = 500
fake_mysql_create_stmts = ['create table foo']
fake_mysql_alter_stmts = ['create table foo',
                          'alter table foo',
                          'create table foo']
fake_contains_pii = False
<<<<<<< HEAD
fake_restricted_name = 'invalid|namespace'
fake_numeric_name = '12345'
=======
fake_offset = 0
fake_updated_offset = 500
fake_batch_size = 100
fake_priority = 'MEDIUM'
fake_priority_value = 50
fake_status = 'SUCCESS'
fake_status_value = 3
fake_filter_condition = 'user=test_user'
>>>>>>> be87beb9


def create_namespace(namespace_name):
    namespace = models.Namespace(name=namespace_name)
    session.add(namespace)
    session.flush()
    return namespace


def get_or_create_namespace(namespace_name):
    namespace = session.query(
        models.Namespace
    ).filter(
        models.Namespace.name == namespace_name
    ).first()
    return namespace or create_namespace(namespace_name)


def create_source(namespace_name, source_name, owner_email=fake_owner_email):
    namespace = get_or_create_namespace(namespace_name)
    source = models.Source(
        namespace_id=namespace.id,
        name=source_name,
        owner_email=owner_email
    )
    session.add(source)
    session.flush()
    return source


def get_or_create_source(
    namespace_name,
    source_name,
    owner_email=fake_owner_email
):
    source = session.query(
        models.Source
    ).join(
        models.Namespace
    ).filter(
        models.Namespace.name == namespace_name,
        models.Source.name == source_name
    ).first()
    return source or create_source(
        namespace_name,
        source_name,
        owner_email=owner_email
    )


def create_topic(topic_name, namespace_name, source_name, **overrides):
    """Create a topic with specified topic name in the Topic table.  For topic
    attributes to override, see :class:schematizer.models.topic.Topic.
    """
    source = get_or_create_source(namespace_name, source_name)
    params = {
        'name': topic_name,
        'source_id': source.id,
        'contains_pii': False
    }
    params.update(overrides)
    topic = models.Topic(**params)
    session.add(topic)
    session.flush()
    return topic


def get_or_create_topic(
    topic_name,
    namespace=fake_namespace,
    source=fake_source
):
    topic = session.query(
        models.Topic
    ).filter(
        models.Topic.name == topic_name
    ).first()
    return topic or create_topic(
        topic_name,
        namespace=namespace,
        source=source
    )


def create_avro_schema(
        schema_json,
        schema_elements,
        topic_name=fake_topic_name,
        namespace=fake_namespace,
        source=fake_source,
        status=models.AvroSchemaStatus.READ_AND_WRITE,
        base_schema_id=None
):
    topic = get_or_create_topic(topic_name, namespace=namespace, source=source)

    avro_schema = models.AvroSchema(
        avro_schema_json=schema_json,
        topic_id=topic.id,
        status=status,
        base_schema_id=base_schema_id
    )
    session.add(avro_schema)
    session.flush()

    for schema_element in schema_elements:
        schema_element.avro_schema_id = avro_schema.id
        session.add(schema_element)
    session.flush()

    return avro_schema


def create_note(
    reference_type,
    reference_id,
    note_text,
    last_updated_by
):
    note = models.Note(
        reference_type=reference_type,
        reference_id=reference_id,
        note=note_text,
        last_updated_by=last_updated_by
    )
    session.add(note)
    session.flush()
    return note


def create_refresh(
        source_id,
        offset,
        batch_size,
        priority,
        filter_condition
):
    priority_value = None if not priority else models.Priority[priority].value
    refresh = models.Refresh(
        source_id=source_id,
        offset=offset,
        batch_size=batch_size,
        priority=priority_value,
        filter_condition=filter_condition
    )
    session.add(refresh)
    session.flush()
    return refresh


def create_source_category(source_id, category):
    source_category = models.SourceCategory(
        source_id=source_id,
        category=category
    )
    session.add(source_category)
    session.flush()
    return source_category


class NamespaceFactory(object):

    @classmethod
    def create(
        cls,
        name,
        created_at=fake_created_at,
        updated_at=fake_updated_at,
        fake_id=None
    ):
        namespace = models.Namespace(
            name=name,
            created_at=created_at,
            updated_at=updated_at
        )
        if fake_id:
            namespace.id = fake_id
        return namespace

    @classmethod
    def create_in_db(cls, name):
        namespace = cls.create(name)
        session.add(namespace)
        session.flush()
        return namespace


class SourceFactory(object):

    @classmethod
    def create(
        cls,
        name,
        namespace,
        owner_email=fake_owner_email,
        created_at=fake_created_at,
        updated_at=fake_updated_at,
        fake_id=None
    ):
        source = models.Source(
            name=name,
            namespace_id=namespace.id,
            owner_email=owner_email,
            created_at=created_at,
            updated_at=updated_at,
            namespace=namespace,
        )
        if fake_id:
            source.id = fake_id
        return source

    @classmethod
    def create_in_db(cls, name, namespace):
        source = cls.create(name, namespace)
        session.add(source)
        session.flush()
        return source

    @classmethod
    def delete_topics(cls, source_id):
        topics = session.query(
            models.Topic
        ).filter(
            models.Topic.source_id == source_id
        ).all()
        for topic in topics:
            session.delete(topic)
        session.flush()


class TopicFactory(object):

    @classmethod
    def create(
        cls,
        topic_name,
        source,
        contains_pii=fake_contains_pii,
        created_at=fake_created_at,
        updated_at=fake_updated_at,
        fake_id=None
    ):
        topic = models.Topic(
            name=topic_name,
            source_id=source.id,
            created_at=created_at,
            updated_at=updated_at,
            source=source,
            contains_pii=contains_pii,
        )
        if fake_id:
            topic.id = fake_id
        return topic

    @classmethod
    def create_in_db(cls, topic_name, source):
        topic = cls.create(topic_name, source)
        session.add(topic)
        session.flush()
        return topic

    @classmethod
    def delete_avro_schemas(cls, topic_id):
        avro_schemas = session.query(
            models.AvroSchema
        ).filter(
            models.AvroSchema.topic_id == topic_id
        ).all()
        for avro_schema in avro_schemas:
            session.delete(avro_schema)
        session.flush()


class AvroSchemaFactory(object):

    @classmethod
    def create(
        cls,
        avro_schema,
        topic,
        base_schema_id=None,
        status=models.AvroSchemaStatus.READ_AND_WRITE,
        created_at=fake_created_at,
        updated_at=fake_updated_at,
        fake_id=None
    ):
        avro_schema = models.AvroSchema(
            topic_id=topic.id,
            avro_schema=avro_schema,
            base_schema_id=base_schema_id,
            status=status,
            created_at=created_at,
            updated_at=updated_at,
            topic=topic
        )
        if fake_id:
            avro_schema.id = fake_id
        return avro_schema

    @classmethod
    def create_in_db(
        cls,
        avro_schema,
        topic,
        base_schema_id=None,
        status=models.AvroSchemaStatus.READ_AND_WRITE
    ):
        avro_schema = cls.create(avro_schema, topic, base_schema_id, status)
        session.add(avro_schema)
        session.flush()
        return avro_schema

    @classmethod
    def delete(cls, avro_schema_id):
        avro_schema = session.query(
            models.AvroSchema
        ).filter(
            models.AvroSchema.id == avro_schema_id
        ).first()
        if avro_schema:
            session.delete(avro_schema)
        session.flush()


class AvroSchemaElementFactory(object):

    @classmethod
    def create(
        cls,
        avro_schema,
        key,
        element_type,
        doc=None,
        note=None,
        created_at=fake_created_at,
        updated_at=fake_updated_at,
        fake_id=None
    ):
        avro_schema_element = models.AvroSchemaElement(
            avro_schema_id=avro_schema.id,
            key=key,
            element_type=element_type,
            doc=doc,
            created_at=created_at,
            updated_at=updated_at
        )
        if fake_id:
            avro_schema_element.id = fake_id
        return avro_schema_element


class ConsumerFactory(object):

    @classmethod
    def create(cls, job_name, schema, consumer_group):
        return models.Consumer(
            email=fake_consumer_email,
            job_name=job_name,
            expected_frequency=fake_frequency,
            schema_id=schema.id,
            last_used_at=None,
            created_at=fake_created_at,
            updated_at=fake_updated_at,
            consumer_group_id=consumer_group.id
        )

    @classmethod
    def create_in_db(cls, job_name, schema, consumer_group):
        consumer = cls.create(job_name, schema, consumer_group)
        session.add(consumer)
        session.flush()
        return consumer


class ConsumerGroupFactory(object):

    @classmethod
    def create(cls, group_name, group_type, data_target):
        return models.ConsumerGroup(
            group_name=group_name,
            group_type=group_type,
            data_target_id=data_target.id
        )

    @classmethod
    def create_in_db(cls, group_name, group_type, data_target):
        consumer_group = cls.create(group_name, group_type, data_target)
        session.add(consumer_group)
        session.flush()
        return consumer_group


class ConsumerGroupDataSourceFactory(object):

    @classmethod
    def create(
        cls,
        consumer_group,
        data_source_type,
        data_source_id
    ):
        return models.ConsumerGroupDataSource(
            consumer_group_id=consumer_group.id,
            data_source_type=data_source_type,
            data_source_id=data_source_id
        )

    @classmethod
    def create_in_db(
        cls,
        consumer_group,
        data_source_type,
        data_source_id
    ):
        consumer_group_data_source = cls.create(
            consumer_group,
            data_source_type,
            data_source_id
        )
        session.add(consumer_group_data_source)
        session.flush()
        return consumer_group_data_source


class DataTargetFactory(object):

    @classmethod
    def create(cls, target_type, destination):
        return models.DataTarget(
            target_type=target_type,
            destination=destination
        )

    @classmethod
    def create_in_db(cls, target_type, destination):
        data_target = cls.create(target_type, destination)
        session.add(data_target)
        session.flush()
        return data_target<|MERGE_RESOLUTION|>--- conflicted
+++ resolved
@@ -26,10 +26,8 @@
                           'alter table foo',
                           'create table foo']
 fake_contains_pii = False
-<<<<<<< HEAD
 fake_restricted_name = 'invalid|namespace'
 fake_numeric_name = '12345'
-=======
 fake_offset = 0
 fake_updated_offset = 500
 fake_batch_size = 100
@@ -38,7 +36,6 @@
 fake_status = 'SUCCESS'
 fake_status_value = 3
 fake_filter_condition = 'user=test_user'
->>>>>>> be87beb9
 
 
 def create_namespace(namespace_name):
