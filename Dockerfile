FROM    docker-dev.yelpcorp.com/lucid_yelp

ENV     DEBIAN_FRONTEND noninteractive

RUN     apt-get update && \
        apt-get install -y \
            python2.7 \
            python-pkg-resources \
            python-setuptools \
            python-virtualenv \
            python-pip \
            curl \
            git

# uwsgi deps
RUN     apt-get install -y libyaml-0-2 libxml2 libpython2.7

# Add the service code
ADD     requirements.txt /code/requirements.txt
ADD     requirements.d/ /code/requirements.d/
RUN     virtualenv --python python2.7 /code/virtualenv_run
RUN     /code/virtualenv_run/bin/pip install \
            -i https://pypi.yelpcorp.com/simple/ \
<<<<<<< HEAD
            -r /code/requirements.txt \
            -r /code/requirements.d/internal.txt
=======
            --extra-index-url https://pypi.python.org/simple \
            --extra-index-url https://pypi.python.org/pypi \
            -r /code/requirements.txt
>>>>>>> 77712415

# Share the logging directory as a volume
RUN     mkdir /tmp/logs && chown -R nobody /tmp/logs/
VOLUME  /tmp/logs

ADD     . /code

WORKDIR /code
ENV     BASEPATH /code
USER    nobody
CMD     PORT=8888 /code/virtualenv_run/bin/python /code/serviceinit.d/schematizer start-no-daemon
EXPOSE  8888<|MERGE_RESOLUTION|>--- conflicted
+++ resolved
@@ -21,14 +21,7 @@
 RUN     virtualenv --python python2.7 /code/virtualenv_run
 RUN     /code/virtualenv_run/bin/pip install \
             -i https://pypi.yelpcorp.com/simple/ \
-<<<<<<< HEAD
-            -r /code/requirements.txt \
-            -r /code/requirements.d/internal.txt
-=======
-            --extra-index-url https://pypi.python.org/simple \
-            --extra-index-url https://pypi.python.org/pypi \
             -r /code/requirements.txt
->>>>>>> 77712415
 
 # Share the logging directory as a volume
 RUN     mkdir /tmp/logs && chown -R nobody /tmp/logs/
