{
    "apiVersion": "1.0.0",
    "apis": [
        {
            "operations": [
                {
                    "authorizations": {},
                    "items": {
                        "$ref": "DataTarget"
                    },
                    "method": "GET",
                    "nickname": "get_data_targets",
                    "parameters": [],
                    "responseMessages": [
                        {
                            "code": 500,
                            "message": "Server side error"
                        }
                    ],
                    "summary": "List all the data targets.",
                    "type": "array"
                },
                {
                    "authorizations": {},
                    "method": "POST",
                    "nickname": "create_data_target",
                    "parameters": [
                        {
                            "name": "body",
                            "paramType": "body",
                            "required": true,
                            "type": "CreateDataTargetRequest"
                        }
                    ],
                    "responseMessages": [
                        {
                            "code": 400,
                            "message": "Invalid request"
                        },
                        {
                            "code": 500,
                            "message": "Server side error"
                        }
                    ],
                    "summary": "Create a data target.",
                    "type": "DataTarget"
                }
            ],
            "path": "/v1/data_targets"
        },
        {
            "operations": [
                {
                    "authorizations": {},
                    "method": "GET",
                    "nickname": "get_data_target_by_id",
                    "parameters": [
                        {
                            "allowMultiple": false,
                            "name": "data_target_id",
                            "paramType": "path",
                            "required": true,
                            "type": "integer"
                        }
                    ],
                    "responseMessages": [
                        {
                            "code": 400,
                            "message": "Invalid data target ID supplied"
                        },
                        {
                            "code": 404,
                            "message": "Data target ID not found"
                        },
                        {
                            "code": 500,
                            "message": "Server side error"
                        }
                    ],
                    "summary": "Get the data target of specified ID",
                    "type": "DataTarget"
                }
            ],
            "path": "/v1/data_targets/{data_target_id}"
        },
        {
<<<<<<< HEAD
            "path": "/v1/data_targets/name/{data_target_name}",
            "operations": [
                {
                    "method": "GET",
                    "summary": "Get the data target of specified name",
                    "type": "DataTarget",
                    "nickname": "get_data_target_by_name",
                    "authorizations": {},
                    "parameters": [
                        {
                            "name": "data_target_name",
                            "required": true,
                            "type": "string",
                            "paramType": "path",
                            "allowMultiple": false
                        }
                    ],
                    "responseMessages": [
                        {
                            "code": 400,
                            "message": "Invalid data target name supplied"
                        },
                        {
                            "code": 404,
                            "message": "Data target name not found"
                        },
                        {
                            "code": 500,
                            "message": "Server side error"
                        }
                    ]
                }
            ]
        },
        {
            "path": "/v1/data_targets/{data_target_id}/consumer_groups",
=======
>>>>>>> c5cc7261
            "operations": [
                {
                    "authorizations": {},
                    "items": {
                        "$ref": "ConsumerGroup"
                    },
                    "method": "GET",
                    "nickname": "get_consumer_groups_by_data_target_id",
                    "parameters": [
                        {
                            "allowMultiple": false,
                            "name": "data_target_id",
                            "paramType": "path",
                            "required": true,
                            "type": "integer"
                        }
                    ],
                    "responseMessages": [
                        {
                            "code": 400,
                            "message": "Invalid request supplied."
                        },
                        {
                            "code": 404,
                            "message": "Data target ID not found"
                        },
                        {
                            "code": 500,
                            "message": "Server side error"
                        }
                    ],
                    "summary": "List the consumer groups associated to this data target.",
                    "type": "array"
                },
                {
                    "authorizations": {},
                    "method": "POST",
                    "nickname": "create_consumer_group",
                    "parameters": [
                        {
                            "allowMultiple": false,
                            "name": "data_target_id",
                            "paramType": "path",
                            "required": true,
                            "type": "integer"
                        },
                        {
                            "name": "body",
                            "paramType": "body",
                            "required": true,
                            "type": "CreateConsumerGroupRequest"
                        }
                    ],
                    "responseMessages": [
                        {
                            "code": 400,
                            "message": "Invalid request"
                        },
                        {
                            "code": 404,
                            "message": "Data target ID not found"
                        },
                        {
                            "code": 500,
                            "message": "Server side error"
                        }
                    ],
                    "summary": "Create a consumer group that is associated to this data target.",
                    "type": "ConsumerGroup"
                }
            ],
            "path": "/v1/data_targets/{data_target_id}/consumer_groups"
        },
        {
            "operations": [
                {
                    "authorizations": {},
                    "items": {
                        "$ref": "Topic"
                    },
                    "method": "GET",
                    "nickname": "get_topics_by_data_target_id",
                    "parameters": [
                        {
                            "allowMultiple": false,
                            "name": "data_target_id",
                            "paramType": "path",
                            "required": true,
                            "type": "integer"
                        },
                        {
                            "allowMultiple": false,
                            "description": "Unix timestamp the topics must be created after. The topics created at the same timestamp will be included.",
                            "name": "created_after",
                            "paramType": "query",
                            "required": false,
                            "type": "integer"
                        }
                    ],
                    "responseMessages": [
                        {
                            "code": 400,
                            "message": "Invalid request supplied."
                        },
                        {
                            "code": 404,
                            "message": "Data target ID not found"
                        },
                        {
                            "code": 500,
                            "message": "Server side error"
                        }
                    ],
                    "summary": "Get all the topics associated to this data target, and optionally filtered by topic creation time.",
                    "type": "array"
                }
            ],
            "path": "/v1/data_targets/{data_target_id}/topics"
        }
    ],
    "basePath": "http://169.254.255.254:20912",
    "consumes": [
        "application/json"
    ],
    "models": {
        "ConsumerGroup": {
            "id": "ConsumerGroup",
            "properties": {
                "consumer_group_id": {
                    "description": "Consumer group ID",
                    "type": "integer"
                },
                "created_at": {
                    "description": "When this consumer group is created",
                    "format": "date-time",
                    "type": "string"
                },
                "data_target": {
                    "$ref": "DataTarget",
                    "description": "The data target this consumer group associates to."
                },
                "group_name": {
                    "description": "Name of the consumer group.",
                    "type": "string"
                },
                "updated_at": {
                    "description": "When this consumer group is last updated",
                    "format": "date-time",
                    "type": "string"
                }
            }
        },
        "CreateConsumerGroupRequest": {
            "id": "CreateConsumerGroupRequest",
            "properties": {
                "group_name": {
                    "description": "Name of the consumer group.",
                    "type": "string"
                }
            },
            "required": [
                "group_name"
            ]
        },
        "CreateDataTargetRequest": {
            "id": "CreateDataTargetRequest",
            "properties": {
                "destination": {
                    "description": "Url that connects to the data target, such as the connection url to a Redshift cluster.",
                    "type": "string"
                },
                "name": {
                    "description": "A user defined name to uniquely identify the data target, such as my_data_target.",
                    "type": "string"
                },
                "target_type": {
                    "description": "Short description of the data target type, such as Redshift.",
                    "type": "string"
                }
            },
            "required": [
                "name",
                "target_type",
                "destination"
            ]
        },
        "DataTarget": {
            "id": "DataTarget",
            "properties": {
                "created_at": {
                    "description": "When this data target is created. This should be a datetime string in UTC.",
                    "format": "date-time",
                    "type": "string"
                },
                "data_target_id": {
                    "description": "Data target ID",
                    "type": "integer"
                },
                "destination": {
                    "description": "Url that connects to the data target, such as Redshift cluster connection url.",
                    "type": "string"
                },
                "name": {
                    "description": "Data target name",
                    "type": "string"
                },
                "target_type": {
                    "description": "Short description of the data target type, such as Redshift.",
                    "type": "string"
                },
                "updated_at": {
                    "description": "When this data target is last updated",
                    "format": "date-time",
                    "type": "string"
                }
            }
        },
        "Namespace": {
            "id": "Namespace",
            "properties": {
                "created_at": {
                    "description": "When this namespace is created",
                    "format": "date-time",
                    "type": "string"
                },
                "name": {
                    "description": "Namespace, such as yelpmain.db, etc",
                    "type": "string"
                },
                "namespace_id": {
                    "description": "Namespace ID",
                    "type": "integer"
                },
                "updated_at": {
                    "description": "When this namespace is last updated",
                    "format": "date-time",
                    "type": "string"
                }
            }
        },
        "Source": {
            "id": "Source",
            "properties": {
                "category": {
                    "description": "Category that this source belongs to",
                    "type": "string"
                },
                "created_at": {
                    "description": "When this source is created",
                    "format": "date-time",
                    "type": "string"
                },
                "name": {
                    "description": "Name of the source, such as 'User' for table User.",
                    "type": "string"
                },
                "namespace": {
                    "$ref": "Namespace",
                    "description": "Namespace of the source"
                },
                "owner_email": {
                    "description": "Email address of the source owner",
                    "type": "string"
                },
                "source_id": {
                    "description": "Source ID",
                    "type": "integer"
                },
                "updated_at": {
                    "description": "When this source is last updated",
                    "format": "date-time",
                    "type": "string"
                }
            }
        },
        "Topic": {
            "id": "Topic",
            "properties": {
                "cluster_type": {
                    "description": "Type of kafka cluster this topic belongs to. See http://y/datapipe_cluster_types for more info on cluster_types.",
                    "type": "string"
                },
                "contains_pii": {
                    "description": "Whether the messages in this topic contain PII.",
                    "type": "boolean"
                },
                "created_at": {
                    "description": "When this topic is created",
                    "format": "date-time",
                    "type": "string"
                },
                "name": {
                    "description": "The Kafka topic name.",
                    "type": "string"
                },
                "primary_keys": {
                    "description": "List of primary key names.",
                    "items": {
                        "type": "string"
                    },
                    "type": "array"
                },
                "source": {
                    "$ref": "Source",
                    "description": "Source of the Avro schema."
                },
                "topic_id": {
                    "description": "Topic ID",
                    "type": "integer"
                },
                "updated_at": {
                    "description": "When this topic is last updated",
                    "format": "date-time",
                    "type": "string"
                }
            }
        }
    },
    "produces": [
        "application/json"
    ],
    "resourcePath": "/v1/data_targets",
    "swaggerVersion": "1.2"
}<|MERGE_RESOLUTION|>--- conflicted
+++ resolved
@@ -84,7 +84,6 @@
             "path": "/v1/data_targets/{data_target_id}"
         },
         {
-<<<<<<< HEAD
             "path": "/v1/data_targets/name/{data_target_name}",
             "operations": [
                 {
@@ -121,8 +120,6 @@
         },
         {
             "path": "/v1/data_targets/{data_target_id}/consumer_groups",
-=======
->>>>>>> c5cc7261
             "operations": [
                 {
                     "authorizations": {},
