--- conflicted
+++ resolved
@@ -131,6 +131,10 @@
         "Refresh": {
             "id": "Refresh",
             "properties": {
+                "avg_rows_per_second_cap": {
+                    "description": "This field throttles the per-instance throughput of the refresh runner once the refresh is actually run. We will sleep in between batch row gets to limit it to this cap (default: null)",
+                    "type": "integer"
+                },
                 "batch_size": {
                     "description": "Number of rows to refresh per batch.",
                     "type": "integer"
@@ -144,31 +148,25 @@
                     "description": "This field contains the expression used to filter the records that must be refreshed. E.g. It may be a MySQL where clause if the source of the refresh is a MySQL table.",
                     "type": "string"
                 },
+                "namespace_name": {
+                    "description": "Name of the namespace the refresh is running on.",
+                    "type": "string"
+                },
                 "offset": {
                     "description": "Represents the last known position that has been refreshed.",
                     "type": "integer"
                 },
                 "priority": {
-                    "description": "Priority of this refresh.",
-                    "enum": [
-                        "LOW",
-                        "MEDIUM",
-                        "HIGH",
-                        "MAX"
-                    ],
-                    "type": "string"
+                    "description": "Priority of this refresh. LOW=20, MAX=100",
+                    "type": "integer"
                 },
                 "refresh_id": {
                     "description": "Refresh ID",
                     "type": "integer"
                 },
-                "namespace_name": {
-                    "type": "string",
-                    "description": "Name of the namespace the refresh is running on."
-                },
                 "source_name": {
-                    "type": "string",
-                    "description": "Name of the source the refresh is running on."
+                    "description": "Name of the source the refresh is running on.",
+                    "type": "string"
                 },
                 "status": {
                     "description": "Current status of refresh.",
@@ -200,30 +198,14 @@
                     "format": "date-time",
                     "type": "string"
                 },
-<<<<<<< HEAD
-                "priority": {
-                    "type": "integer",
-                    "description": "Priority of this refresh. LOW=20, MAX=100"
-=======
                 "name": {
                     "description": "Name of the source, such as 'User' for table User.",
                     "type": "string"
->>>>>>> 3b7ea571
                 },
                 "namespace": {
                     "$ref": "Namespace",
                     "description": "Namespace of the source"
                 },
-<<<<<<< HEAD
-                "avg_rows_per_second_cap": {
-                    "type": "integer",
-                    "description": "This field throttles the per-instance throughput of the refresh runner once the refresh is actually run. We will sleep in between batch row gets to limit it to this cap (default: null)"
-                },
-                "created_at": {
-                    "type": "string",
-                    "format": "date-time",
-                    "description": "When this refresh is created."
-=======
                 "owner_email": {
                     "description": "Email address of the source owner",
                     "type": "string"
@@ -231,7 +213,6 @@
                 "source_id": {
                     "description": "Source ID",
                     "type": "integer"
->>>>>>> 3b7ea571
                 },
                 "updated_at": {
                     "description": "When this source is last updated",
