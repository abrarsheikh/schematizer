{
    "apiVersion": "1.0.0",
    "swaggerVersion": "1.2",
    "basePath": "http://169.254.255.254:20912",
    "resourcePath": "/v1/schemas",
    "produces": [
        "application/json"
    ],
    "consumes": [
        "application/json"
    ],
    "apis": [
        {
            "path": "/v1/schemas/mysql",
            "operations": [
                {
                    "method": "POST",
                    "summary": "Register an Avro Schema derived from Mysql statements to the latest topic of specified namespace and source.",
                    "notes": "If the namespace and source do not exist, Schematizer will create it automatically.",
                    "type": "Schema",
                    "nickname": "register_schema_from_mysql_stmts",
                    "authorizations": {},
                    "parameters": [
                        {
                            "name": "body",
                            "required": true,
                            "type": "RegisterSchemaFromMySqlRequest",
                            "paramType": "body"
                        }
                    ],
                    "responseMessages": [
                        {
                            "code": 400,
                            "message": "Invalid request"
                        },
                        {
                            "code": 500,
                            "message": "Server side error"
                        }
                    ]
                }
            ]
        },
        {
            "path": "/v1/schemas/avro",
            "operations": [
                {
                    "method": "POST",
                    "summary": "Register given Avro schema to the latest topic of specified namespace and source.",
                    "notes": "If the namespace and source do not exist, Schematizer will create it automatically.",
                    "type": "Schema",
                    "nickname": "register_schema",
                    "authorizations": {},
                    "parameters": [
                        {
                            "name": "body",
                            "required": true,
                            "type": "RegisterSchemaRequest",
                            "paramType": "body"
                        }
                    ],
                    "responseMessages": [
                        {
                            "code": 400,
                            "message": "Invalid request"
                        },
                        {
                            "code": 500,
                            "message": "Server side error"
                        }
                    ]
                }
            ]
        },
        {
            "path": "/v1/schemas/{schema_id}",
            "operations": [
                {
                    "method": "GET",
                    "summary": "Get the schema of specified schema id.",
                    "notes": "",
                    "type": "Schema",
                    "nickname": "get_schema_by_id",
                    "authorizations": {},
                    "parameters": [
                        {
                            "name": "schema_id",
                            "description": "ID of schema that will be fetched",
                            "required": true,
                            "type": "integer",
                            "paramType": "path",
                            "allowMultiple": false
                        }
                    ],
                    "responseMessages": [
                        {
                            "code": 400,
                            "message": "Invalid schema ID supplied"
                        },
                        {
                            "code": 404,
                            "message": "Schema not found"
                        },
                        {
                            "code": 500,
                            "message": "Server side error"
                        }
                    ]
                }
            ]
        },
        {
            "path": "/v1/schemas/{schema_id}/elements",
            "operations": [
                {
                    "method": "GET",
                    "summary": "Get the schema elements of specified schema id.",
                    "notes": "",
                    "type": "array",
                    "items": {
                        "$ref": "SchemaElement"
                    },
                    "nickname": "get_schema_elements_by_schema_id",
                    "authorizations": {},
                    "parameters": [
                        {
                            "name": "schema_id",
                            "description": "ID of schema that will be fetched",
                            "required": true,
                            "type": "integer",
                            "paramType": "path",
                            "allowMultiple": false
                        }
                    ],
                    "responseMessages": [
                        {
                            "code": 400,
                            "message": "Invalid schema ID supplied"
                        },
                        {
                            "code": 404,
                            "message": "Schema not found"
                        },
                        {
                            "code": 500,
                            "message": "Server side error"
                        }
                    ]
                }
            ]
        },
        {
<<<<<<< HEAD
            "path": "/v1/schemas/{schema_id}/data_targets",
            "operations": [
                {
                    "method": "GET",
                    "summary": "Get the data targets of specified schema id.",
                    "notes": "",
                    "type": "array",
                    "items": {
                        "$ref": "DataTarget"
                    },
                    "nickname": "get_data_targets_by_schema_id",
                    "authorizations": {},
                    "parameters": [
                        {
                            "name": "schema_id",
                            "description": "ID of schema whose data targets will be fetched",
                            "required": true,
                            "type": "integer",
                            "paramType": "path",
                            "allowMultiple": false
                        }
                    ],
                    "responseMessages": [
                        {
                            "code": 400,
                            "message": "Invalid schema ID supplied"
                        },
                        {
                            "code": 404,
                            "message": "Schema not found"
                        },
                        {
                            "code": 500,
                            "message": "Server side error"
                        }
                    ]
                }
            ]
        },
        {
            "path": "/v1/schemas/created_after/{created_after}",
=======
            "path": "/v1/schemas",
>>>>>>> 56a0da0a
            "operations": [
                {
                    "method": "GET",
                    "summary": "Get the Avro schemas created after the specified created_after timestamp. Default it excludes disabled schemas.",
                    "notes": "",
                    "type": "array",
                    "items": {
                        "$ref": "Schema"
                    },
                    "nickname": "get_schemas_created_after",
                    "authorizations": {},
                    "parameters": [
                        {
                            "name": "created_after",
                            "description": "It's the epoch timestamp and limits schemas to those created at or after this timestamp.",
                            "required": true,
                            "type": "integer",
                            "paramType": "query",
                            "allowMultiple": false
                        },
                        {
                            "name": "count",
                            "description": "Maximum number of schemas to retrieve.",
                            "required": false,
                            "type": "integer",
                            "paramType": "query",
                            "allowMultiple": false
                        },
                        {
                            "name": "min_id",
                            "description": "Limits results to those schemas with an id greater than or equal to given min_id.",
                            "required": false,
                            "type": "integer",
                            "paramType": "query",
                            "allowMultiple": false
                        },
                        {
                            "name": "include_disabled",
                            "description": "Set to True to include disabled schemas. Default it excludes disabled ones.",
                            "required": false,
                            "type": "boolean",
                            "paramType": "query",
                            "allowMultiple": false
                        }
                    ],
                    "responseMessages": []
                }
            ]
        }
    ],
    "models": {
        "RegisterSchemaFromMySqlRequest": {
            "id": "RegisterSchemaFromMySqlRequest",
            "required": [
                "new_create_table_stmt",
                "namespace",
                "source",
                "source_owner_email",
                "contains_pii"
            ],
            "properties": {
                "new_create_table_stmt": {
                    "type": "string",
                    "description": "The CREATE TABLE statement of a new table or the updated table."
                },
                "old_create_table_stmt": {
                    "type": "string",
                    "description": "The CREATE TABLE statement of the old table. For the change in the existing table, both old_create_table_stmt and alter_table_stmt must be provided."
                },
                "alter_table_stmt": {
                    "type": "string",
                    "description": "The ALTER TABLE statement from the table schema change. For the change in the existing table, both old_create_table_stmt and alter_table_stmt must be provided."
                },
                "namespace": {
                    "type": "string",
                    "description": "Namespace this Avro schema belongs to, such as yelpmain.db, etc"
                },
                "source": {
                    "type": "string",
                    "description": "Source of the Avro schema, such as table User, or log service.foo etc"
                },
                "source_owner_email": {
                    "type": "string",
                    "description": "Email address of the source owner"
                },
                "contains_pii": {
                    "type": "boolean",
                    "description": "Whether the schema contains PII field."
                }
            }
        },
        "RegisterSchemaRequest": {
            "id": "RegisterSchemaRequest",
            "required": [
                "schema",
                "namespace",
                "source",
                "source_owner_email",
                "contains_pii"
            ],
            "properties": {
                "base_schema_id": {
                    "type": "integer",
                    "description": "The original Avro schema that this schema is transformed from"
                },
                "schema": {
                    "type": "string",
                    "description": "The json formatted string of the avro schema to be registered"
                },
                "namespace": {
                    "type": "string",
                    "description": "Namespace this Avro schema belongs to, such as yelpmain.db, etc"
                },
                "source": {
                    "type": "string",
                    "description": "Source of the Avro schema, such as table User, or log service.foo etc"
                },
                "source_owner_email": {
                    "type": "string",
                    "description": "Email address of the source owner"
                },
                "contains_pii": {
                    "type": "boolean",
                    "description": "Whether the schema contains PII field."
                }
            }
        },
        "Namespace": {
            "id": "Namespace",
            "properties": {
                "namespace_id": {
                    "type": "integer",
                    "description": "Namespace ID"
                },
                "name": {
                    "type": "string",
                    "description": "Namespace, such as yelpmain.db, etc"
                },
                "created_at": {
                    "type": "string",
                    "format": "date-time",
                    "description": "When this namespace is created"
                },
                "updated_at": {
                    "type": "string",
                    "format": "date-time",
                    "description": "When this namespace is last updated"
                }
            }
        },
        "Source": {
            "id": "Source",
            "properties": {
                "source_id": {
                    "type": "integer",
                    "description": "Source ID"
                },
                "namespace": {
                    "$ref": "Namespace",
                    "description": "Namespace of the source"
                },
                "name": {
                    "type": "string",
                    "description": "Name of the source, such as 'User' for table User."
                },
                "owner_email": {
                    "type": "string",
                    "description": "Email address of the source owner"
                },
                "category": {
                    "type": "string",
                    "description": "Category that this source belongs to"
                },
                "created_at": {
                    "type": "string",
                    "format": "date-time",
                    "description": "When this source is created"
                },
                "updated_at": {
                    "type": "string",
                    "format": "date-time",
                    "description": "When this source is last updated"
                }
            }
        },
        "Topic": {
            "id": "Topic",
            "properties": {
                "topic_id": {
                    "type": "integer",
                    "description": "Topic ID"
                },
                "name": {
                    "type": "string",
                    "description": "The Kafka topic name."
                },
                "source": {
                    "$ref": "Source",
                    "description": "Source of the Avro schema."
                },
                "contains_pii": {
                    "type": "boolean",
                    "description": "Whether the messages in this topic contain PII."
                },
                "primary_keys": {
                    "type": "array",
                    "items": {
                        "type": "string"
                    },
                    "description": "List of primary key names."
                },
                "created_at": {
                    "type": "string",
                    "format": "date-time",
                    "description": "When this topic is created"
                },
                "updated_at": {
                    "type": "string",
                    "format": "date-time",
                    "description": "When this topic is last updated"
                }
            }
        },
        "Schema": {
            "id": "Schema",
            "properties": {
                "schema_id": {
                    "type": "integer",
                    "description": "Avro schema ID"
                },
                "schema": {
                    "type": "string",
                    "description": "Json formatted avro schema string."
                },
                "topic": {
                    "$ref": "Topic",
                    "description": "Topic that this schema is associated to"
                },
                "base_schema_id": {
                    "type": "integer",
                    "description": "The original Avro schema that this schema is transformed from"
                },
                "status": {
                    "type": "string",
                    "enum": [
                        "RW",
                        "R",
                        "Disabled"
                    ],
                    "description": "Schema status: RW (read/write), R (read-only), Disabled. `Read` status means this schema can be used to deserialize messages, and `Write` status means this schema can be used to serialize messages. Disabled schemas cannot be used for either."
                },
                "primary_keys": {
                    "type": "array",
                    "items": {
                        "type": "string"
                    },
                    "description": "List of primary key names."
                },
                "note": {
                    "$ref": "Note",
                    "description": "A user defined note for the schema that is used in the documentation tool. Used to store any relevant information about the schema that can be useful to reference."
                },
                "created_at": {
                    "type": "string",
                    "format": "date-time",
                    "description": "When this schema is created"
                },
                "updated_at": {
                    "type": "string",
                    "format": "date-time",
                    "description": "When this schema is last updated"
                }
            }
        },
        "SchemaElement": {
            "id": "SchemaElement",
            "properties": {
                "id": {
                    "type": "integer",
                    "description": "Avro schema element ID"
                },
                "schema_id": {
                    "type": "integer",
                    "description": "Avro schema ID this element belongs to"
                },
                "key": {
                    "type": "string",
                    "description": "Unique key to avro schema element of the enclosing avro schema"
                },
                "element_type": {
                    "type": "string",
                    "description": "Avro type of the element, such as record, field, etc."
                },
                "doc": {
                    "type": "string",
                    "description": "Documentation of this element"
                },
                "note": {
                    "$ref": "Note",
                    "description": "A user defined note for the schema element that is used in the documentation tool. Used to store any relevant information about the schema element that can be useful to reference."
                },
                "created_at": {
                    "type": "string",
                    "format": "date-time",
                    "description": "When this schema element is created"
                },
                "updated_at": {
                    "type": "string",
                    "format": "date-time",
                    "description": "When this schema element is last updated"
                }
            }
        },
        "Note": {
            "id": "Note",
            "properties": {
                "id": {
                    "type": "integer",
                    "description": "The id of the note"
                },
                "reference_id": {
                    "type": "integer",
                    "description": "The id of the item that this note is for"
                },
                "reference_type": {
                    "type": "string",
                    "description": "The type of item that this note is for ('schema', or 'schema_element')"
                },
                "note": {
                    "type": "string",
                    "description": "The text of the note itself"
                },
                "last_updated_by": {
                    "type": "string",
                    "description": "The email of the user who edited the note"
                },
                "created_at": {
                    "type": "string",
                    "format": "date-time",
                    "description": "When this note is created"
                },
                "updated_at": {
                    "type": "string",
                    "format": "date-time",
                    "description": "When this note is last updated"
                }
            }
        },
        "DataTarget": {
            "id": "DataTarget",
            "properties": {
                "data_target_id": {
                    "type": "integer",
                    "description": "Data target ID"
                },
                "target_type": {
                    "type": "string",
                    "description": "Short description of the data target type, such as Redshift."
                },
                "destination": {
                    "type": "string",
                    "description": "Url that connects to the data target, such as Redshift cluster connection url."
                },
                "created_at": {
                    "type": "string",
                    "format": "date-time",
                    "description": "When this data target is created. This should be a datetime string in UTC, such as '2016-07-13T18:44:01.090Z'"
                },
                "updated_at": {
                    "type": "string",
                    "format": "date-time",
                    "description": "When this data target is last updated"
                }
            }
        }
    }
}<|MERGE_RESOLUTION|>--- conflicted
+++ resolved
@@ -150,51 +150,7 @@
             ]
         },
         {
-<<<<<<< HEAD
-            "path": "/v1/schemas/{schema_id}/data_targets",
-            "operations": [
-                {
-                    "method": "GET",
-                    "summary": "Get the data targets of specified schema id.",
-                    "notes": "",
-                    "type": "array",
-                    "items": {
-                        "$ref": "DataTarget"
-                    },
-                    "nickname": "get_data_targets_by_schema_id",
-                    "authorizations": {},
-                    "parameters": [
-                        {
-                            "name": "schema_id",
-                            "description": "ID of schema whose data targets will be fetched",
-                            "required": true,
-                            "type": "integer",
-                            "paramType": "path",
-                            "allowMultiple": false
-                        }
-                    ],
-                    "responseMessages": [
-                        {
-                            "code": 400,
-                            "message": "Invalid schema ID supplied"
-                        },
-                        {
-                            "code": 404,
-                            "message": "Schema not found"
-                        },
-                        {
-                            "code": 500,
-                            "message": "Server side error"
-                        }
-                    ]
-                }
-            ]
-        },
-        {
-            "path": "/v1/schemas/created_after/{created_after}",
-=======
             "path": "/v1/schemas",
->>>>>>> 56a0da0a
             "operations": [
                 {
                     "method": "GET",
