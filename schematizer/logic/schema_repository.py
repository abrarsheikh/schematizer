# -*- coding: utf-8 -*-
from __future__ import absolute_import
from __future__ import unicode_literals

import uuid

import simplejson
from sqlalchemy import desc
from sqlalchemy import exc
from sqlalchemy.orm import exc as orm_exc

from schematizer import models
from schematizer.components.converters.converter_base import BaseConverter
from schematizer.logic import exceptions as sch_exc
from schematizer.logic.schema_resolution import SchemaCompatibilityValidator
from schematizer.models.database import session


def is_backward_compatible(old_schema_json, new_schema_json):
    """Whether the data serialized using specified old_schema_json can be
    deserialized using specified new_schema_json.
    """
    return SchemaCompatibilityValidator.is_backward_compatible(
        old_schema_json,
        new_schema_json
    )


def is_forward_compatible(old_schema_json, new_schema_json):
    """Whether the data serialized using specified new_schema_json can be
    deserialized using specified old_schema_json.
    """
    return SchemaCompatibilityValidator.is_backward_compatible(
        new_schema_json,
        old_schema_json
    )


def is_full_compatible(old_schema_json, new_schema_json):
    """Whether the data serialized using specified old_schema_json can be
    deserialized using specified new_schema_json, and vice versa.
    """
    return (is_backward_compatible(old_schema_json, new_schema_json) and
            is_forward_compatible(old_schema_json, new_schema_json))


def _load_converters():
    __import__(
        'schematizer.components.converters',
        fromlist=[str('converters')]
    )
    _converters = dict()
    for cls in BaseConverter.__subclasses__():
        _converters[(cls.source_type, cls.target_type)] = cls
    return _converters


converters = _load_converters()


def convert_schema(source_type, target_type, source_schema):
    """Convert the source type schema to the target type schema. The
    source_type and target_type are the SchemaKindEnum.
    """
    converter = converters.get((source_type, target_type))
    if not converter:
        raise Exception("Unable to find converter to convert from {0} to {1}."
                        .format(source_type, target_type))
    return converter().convert(source_schema)


def register_avro_schema_from_avro_json(
        avro_schema_json,
        namespace_name,
        source_name,
        source_email_owner,
        contains_pii,
        status=models.AvroSchemaStatus.READ_AND_WRITE,
        base_schema_id=None,
        docs_required=True
):
    """Add an Avro schema of given schema json object into schema store.
    The steps from checking compatibility to create new topic should be atomic.

    :param avro_schema_json: JSON representation of Avro schema
    :param namespace: namespace string
    :param source: source name string
    :param domain_owner_email: email of the schema owner
    :param status: AvroStatusEnum: RW/R/Disabled
    :param base_schema_id: Id of the Avro schema from which the new schema is
    derived from
    :param docs_required: whether to-be-registered schema must contain doc
    strings
    :return: New created AvroSchema object.
    """
<<<<<<< HEAD
    is_valid, error = models.AvroSchema.verify_avro_schema(
        avro_schema_json,
    )
=======
    source_email_owner = _strip_if_not_none(source_email_owner)
    source_name = _strip_if_not_none(source_name)

    _assert_non_empty_email(source_email_owner)
    _assert_non_empty_src_name(source_name)

    is_valid, error = models.AvroSchema.verify_avro_schema(avro_schema_json)
>>>>>>> 14249642
    if not is_valid:
        raise ValueError("Invalid Avro schema JSON. Value: {0}. Error: {1}"
                         .format(avro_schema_json, error))

    if docs_required:
        models.AvroSchema.verify_avro_schema_has_docs(
            avro_schema_json
        )

    namespace = _get_namespace_or_create(namespace_name)
    _lock_namespace(namespace)

    source = _get_source_or_create(
        namespace.id,
        source_name.strip(),
        source_email_owner.strip()
    )
    _lock_source(source)

    topic_candidates = _get_topic_candidates(
        source_id=source.id,
        base_schema_id=base_schema_id,
        contains_pii=contains_pii,
        limit=None if base_schema_id else 1
    )

    for topic in topic_candidates:
        _lock_topic_and_schemas(topic)
        latest_schema = get_latest_schema_by_topic_id(topic.id)
        if _is_same_schema(
            schema=latest_schema,
            avro_schema_json=avro_schema_json,
            base_schema_id=base_schema_id
        ):
            return latest_schema

    most_recent_topic = topic_candidates[0] if topic_candidates else None
    if not _is_topic_compatible(
        topic=most_recent_topic,
        avro_schema_json=avro_schema_json,
        contains_pii=contains_pii
    ):
        most_recent_topic = _create_topic_for_source(
            namespace_name=namespace_name,
            source=source,
            contains_pii=contains_pii
        )
    return _create_avro_schema(
        avro_schema_json=avro_schema_json,
        topic_id=most_recent_topic.id,
        status=status,
        base_schema_id=base_schema_id
    )


def _strip_if_not_none(original_str):
    if not original_str:
        return original_str
    return original_str.strip()


def _is_same_schema(schema, avro_schema_json, base_schema_id):
    return (schema and
            schema.avro_schema_json == avro_schema_json and
            schema.base_schema_id == base_schema_id)


def _is_topic_compatible(topic, avro_schema_json, contains_pii):
    return (topic and
            topic.contains_pii == contains_pii and
            is_schema_compatible_in_topic(avro_schema_json, topic.name) and
            _is_pkey_identical(avro_schema_json, topic.name))


def _create_topic_for_source(namespace_name, source, contains_pii):
    # Note that creating duplicate topic names will throw a sqlalchemy
    # IntegrityError exception. When it occurs, it indicates the uuid
    # is generating the same value (rarely) and we'd like to know it.
    topic_name = _construct_topic_name(namespace_name, source.name)
    return _create_topic(topic_name, source.id, contains_pii)


def _construct_topic_name(namespace, source):
    return '.'.join((namespace, source, uuid.uuid4().hex))


def _create_topic(topic_name, source_id, contains_pii):
    """Create a topic named `topic_name` in the given source.
    It returns a newly created topic. If a topic with the same
    name already exists, an exception is thrown
    """
    topic = models.Topic(
        name=topic_name,
        source_id=source_id,
        contains_pii=contains_pii
    )
    session.add(topic)
    session.flush()
    return topic


def _get_namespace_or_create(namespace_name):
    try:
        return session.query(
            models.Namespace
        ).filter(
            models.Namespace.name == namespace_name
        ).one()
    except orm_exc.NoResultFound:
        return _create_namespace_if_not_exist(namespace_name)


def _get_source_or_create(namespace_id, source_name, owner_email):
    try:
        return session.query(
            models.Source
        ).filter(
            models.Source.namespace_id == namespace_id,
            models.Source.name == source_name
        ).one()
    except orm_exc.NoResultFound:
        return _create_source_if_not_exist(
            namespace_id,
            source_name,
            owner_email
        )


def _create_namespace_if_not_exist(namespace_name):
    try:
        # Create a savepoint before trying to create new namespace so that
        # in the case which the IntegrityError occurs, the session will
        # rollback to savepoint. Upon exiting the nested Context, commit/
        # rollback is automatically issued and no need to add it explicitly
        with session.begin_nested():
            new_namespace = models.Namespace(name=namespace_name)
            session.add(new_namespace)
    except exc.IntegrityError:
        # Ignore this error due to trying to create a duplicate namespace
        new_namespace = get_namespace_by_name(namespace_name)
    return new_namespace


def _create_source_if_not_exist(namespace_id, source_name, owner_email):
    try:
        # Create a savepoint before trying to create new source so that
        # in the case which the IntegrityError occurs, the session will
        # rollback to savepoint. Upon exiting the nested Context, commit/
        # rollback is automatically issued and no need to add it explicitly
        with session.begin_nested():
            new_source = models.Source(
                namespace_id=namespace_id,
                name=source_name,
                owner_email=owner_email
            )
            session.add(new_source)
    except exc.IntegrityError:
        # Ignore this error due to trying to create a duplicate source
        new_source = _get_source_by_namespace_id_and_src_name(
            namespace_id,
            source_name
        )
    return new_source


def _assert_non_empty_email(email):
    if not email or email.strip() == "":
        raise ValueError("Source owner email must be non-empty.")


def _assert_non_empty_src_name(name):
    if not name or name.strip() == "":
        raise ValueError("Source name must be non-empty.")


def _get_source_by_namespace_id_and_src_name(namespace_id, source):
    return session.query(
        models.Source
    ).filter(
        models.Source.namespace_id == namespace_id,
        models.Source.name == source
    ).first()


def _lock_namespace(namespace):
    session.query(
        models.Namespace
    ).filter(
        models.Namespace.id == namespace.id
    ).with_for_update()


def _lock_source(source):
    session.query(
        models.Source
    ).filter(
        models.Source.id == source.id
    ).with_for_update()


def _lock_topic_and_schemas(topic):
    if not topic:
        return
    session.query(
        models.Topic
    ).filter(
        models.Topic.id == topic.id
    ).with_for_update()
    session.query(
        models.AvroSchema
    ).filter(
        models.AvroSchema.topic_id == topic.id
    ).with_for_update()


def get_latest_topic_of_namespace_source(namespace_name, source_name):
    source = get_source_by_fullname(namespace_name, source_name)
    if not source:
        raise sch_exc.EntityNotFoundException(
            "Cannot find namespace {0} source {1}.".format(
                namespace_name,
                source_name
            )
        )
    return session.query(
        models.Topic
    ).join(
        models.Source,
        models.Namespace
    ).filter(
        models.Namespace.id == models.Source.namespace_id,
        models.Source.id == models.Topic.source_id,
        models.Namespace.name == namespace_name,
        models.Source.name == source_name
    ).order_by(
        models.Topic.id.desc()
    ).first()


def _get_topic_candidates(
        source_id,
        base_schema_id,
        contains_pii,
        limit=None,
        enabled_schemas_only=True
):
    """ Get topic candidate(s) for the given args, in order of creation (newest
    first).

    :param int source_id: The source_id of the topic(s)
    :param int|None base_schema_id: The base_schema_id of the schema(s) in the
        topic(s). Note that this may be None, as is the case for any schemas
        not derived from other schemas.
    :param bool contains_pii: Limit to topics which either do or do not
        contain PII. Defaults to None, which will not apply any filter.
    :param int|None limit: Provide a limit to the number of topics returned.
    :param bool enabled_schemas_only: Set to True to limit results to schemas
        which have not been disabled
    :rtype: [schematizer.models.Topic]
    """
    query = session.query(
        models.Topic
    ).join(
        models.AvroSchema
    ).filter(
        models.Topic.source_id == source_id,
        models.Topic._contains_pii == int(contains_pii),
        models.AvroSchema.base_schema_id == base_schema_id
    )
    if enabled_schemas_only:
        query = query.filter(
            models.AvroSchema.status != models.AvroSchemaStatus.DISABLED
        )
    query = query.order_by(
        models.Topic.id.desc()
    )
    if limit:
        query = query.limit(limit)
    return query.all()


def is_schema_compatible_in_topic(target_schema, topic_name):
    """Check whether given schema is a valid Avro schema and compatible
    with existing schemas in the specified topic. Note that target_schema
    is the avro json object.
    """
    enabled_schemas = get_schemas_by_topic_name(topic_name)
    for enabled_schema in enabled_schemas:
        schema_json = simplejson.loads(enabled_schema.avro_schema)
        if not is_full_compatible(schema_json, target_schema):
            return False
    return True


def _is_pkey_identical(new_schema_json, topic_name):
    """Check whether given schema has not mutated any primary key.
    """
    old_schema_json = get_latest_schema_by_topic_name(
        topic_name
    ).avro_schema_json
    old_pkey_set = set(
        (old_field['name'], old_field['pkey'])
        for old_field in old_schema_json.get('fields', [])
        if old_field.get('pkey')
    )
    new_pkey_set = set(
        (new_field['name'], new_field['pkey'])
        for new_field in new_schema_json.get('fields', [])
        if new_field.get('pkey')
    )
    return old_pkey_set == new_pkey_set


def get_topic_by_name(topic_name):
    """Get topic of specified topic name. It returns None if the specified
    topic is not found.
    """
    return session.query(
        models.Topic
    ).filter(
        models.Topic.name == topic_name
    ).first()


def get_namespace_by_name(namespace):
    return session.query(
        models.Namespace
    ).filter(
        models.Namespace.name == namespace
    ).first()


def get_source_by_fullname(namespace_name, source_name):
    return session.query(
        models.Source
    ).join(
        models.Namespace
    ).filter(
        models.Namespace.name == namespace_name,
        models.Source.name == source_name
    ).first()


def _create_avro_schema(
        avro_schema_json,
        topic_id,
        status=models.AvroSchemaStatus.READ_AND_WRITE,
        base_schema_id=None
):
    avro_schema_elements = models.AvroSchema.create_schema_elements_from_json(
        avro_schema_json
    )

    avro_schema = models.AvroSchema(
        avro_schema_json=avro_schema_json,
        topic_id=topic_id,
        status=status,
        base_schema_id=base_schema_id
    )
    session.add(avro_schema)
    session.flush()

    for avro_schema_element in avro_schema_elements:
        avro_schema_element.avro_schema_id = avro_schema.id
        session.add(avro_schema_element)

    session.flush()
    return avro_schema


def get_schema_by_id(schema_id):
    """Get the Avro schema of specified id. It returns None if not found.
    """
    return session.query(
        models.AvroSchema
    ).filter(
        models.AvroSchema.id == schema_id
    ).first()


def get_schemas_created_after(created_after):
    """Get the Avro schemas created after the specified creation_date.

    Args:
        creation_date(datetime): get schemas created after given utc
            datetime (inclusive).
    Returns:
        (list[:class:schematizer.models.AvroSchema]): List of avro
            schemas created after (inclusive) the specified creation
            date.
    """
    return session.query(
        models.AvroSchema
    ).filter(
        models.AvroSchema.created_at >= created_after
    ).all()


def get_latest_schema_by_topic_id(topic_id):
    """Get the latest enabled (Read-Write or Read-Only) schema of given topic.
    It returns None if no such schema can be found.
    """
    return session.query(
        models.AvroSchema
    ).filter(
        models.AvroSchema.topic_id == topic_id,
        models.AvroSchema.status != models.AvroSchemaStatus.DISABLED
    ).order_by(
        models.AvroSchema.id.desc()
    ).first()


def get_latest_schema_by_topic_name(topic_name):
    """Get the latest enabled (Read-Write or Read-Only) schema of given topic.
    It returns None if no such schema can be found.
    """
    topic = get_topic_by_name(topic_name)
    if not topic:
        raise sch_exc.EntityNotFoundException(
            "Cannot find topic {0}.".format(topic_name)
        )

    return session.query(
        models.AvroSchema
    ).filter(
        models.AvroSchema.topic_id == topic.id,
        models.AvroSchema.status != models.AvroSchemaStatus.DISABLED
    ).order_by(
        models.AvroSchema.id.desc()
    ).first()


def is_schema_compatible(target_schema, namespace, source):
    """Check whether given schema is a valid Avro schema. It then determines
    the topic of given Avro schema belongs to and checks the compatibility
    against the existing schemas in this topic. Note that given target_schema
    is expected as Avro json object.
    """
    topic = get_latest_topic_of_namespace_source(namespace, source)
    if not topic:
        return True
    return is_schema_compatible_in_topic(target_schema, topic.name)


def get_schemas_by_topic_name(topic_name, include_disabled=False):
    topic = get_topic_by_name(topic_name)
    if not topic:
        raise sch_exc.EntityNotFoundException(
            'Cannot find topic {0}.'.format(topic_name)
        )

    qry = session.query(
        models.AvroSchema
    ).filter(
        models.AvroSchema.topic_id == topic.id
    )
    if not include_disabled:
        qry = qry.filter(
            models.AvroSchema.status != models.AvroSchemaStatus.DISABLED
        )
    return qry.order_by(models.AvroSchema.id).all()


def get_schemas_by_topic_id(topic_id, include_disabled=False):
    """Get all the Avro schemas of specified topic. Default it excludes
    disabled schemas. Set `include_disabled` to True to include disabled ones.
    """
    qry = session.query(
        models.AvroSchema
    ).filter(
        models.AvroSchema.topic_id == topic_id
    )
    if not include_disabled:
        qry = qry.filter(
            models.AvroSchema.status != models.AvroSchemaStatus.DISABLED
        )
    return qry.order_by(models.AvroSchema.id).all()


def get_schemas_by_criteria(namespace_name, source_name=None):
    """Get all avro schemas of specified namespace, optionally filtering
    by source name.
    """
    qry = session.query(
        models.AvroSchema
    ).join(
        models.Topic,
        models.Source,
        models.Namespace
    ).filter(
        models.AvroSchema.topic_id == models.Topic.id,
        models.Topic.source_id == models.Source.id,
        models.Source.namespace_id == models.Namespace.id,
        models.Namespace.name == namespace_name
    )
    if source_name:
        qry = qry.filter(
            models.Source.name == source_name
        )
    return qry.order_by(models.AvroSchema.id).all()


def mark_schema_disabled(schema_id):
    """Disable the Avro schema of specified id.
    """
    _update_schema_status(schema_id, models.AvroSchemaStatus.DISABLED)


def mark_schema_readonly(schema_id):
    """Mark the Avro schema of specified id as read-only.
    """
    _update_schema_status(schema_id, models.AvroSchemaStatus.READ_ONLY)


def _update_schema_status(schema_id, status):
    session.query(
        models.AvroSchema
    ).filter(
        models.AvroSchema.id == schema_id
    ).update(
        {'status': status}
    )
    session.flush()


def get_sources():
    return session.query(models.Source).order_by(models.Source.id).all()


def get_namespaces():
    return session.query(models.Namespace).order_by(models.Namespace.id).all()


def get_sources_by_namespace(namespace_name):
    return session.query(
        models.Source
    ).join(
        models.Namespace
    ).filter(
        models.Source.namespace_id == models.Namespace.id,
        models.Namespace.name == namespace_name
    ).order_by(
        models.Source.id
    ).all()


def get_topics_by_source_id(source_id):
    return session.query(
        models.Topic
    ).filter(
        models.Topic.source_id == source_id
    ).order_by(
        models.Topic.id
    ).all()


def get_namespace_by_id(namespace_id):
    return session.query(
        models.Namespace
    ).filter(
        models.Namespace.id == namespace_id
    ).first()


def get_source_by_id(source_id):
    return session.query(
        models.Source
    ).filter(
        models.Source.id == source_id
    ).first()


def get_latest_topic_of_source_id(source_id):
    return session.query(
        models.Topic
    ).filter(
        models.Topic.source_id == source_id
    ).order_by(
        models.Topic.id.desc()
    ).first()


def list_refreshes_by_source_id(source_id):
    return session.query(
        models.Refresh
    ).filter(
        models.Refresh.source_id == source_id
    ).order_by(
        models.Refresh.id
    ).all()


def create_refresh(
        source_id,
        offset,
        batch_size,
        priority,
        filter_condition,
        avg_rows_per_second_cap
):
    priority_value = None if not priority else models.Priority[priority].value
    refresh = models.Refresh(
        source_id=source_id,
        offset=offset,
        batch_size=batch_size,
        priority=priority_value,
        filter_condition=filter_condition,
        avg_rows_per_second_cap=avg_rows_per_second_cap
    )
    session.add(refresh)
    session.flush()
    return refresh


def get_schema_element_by_id(schema_id):
    return session.query(
        models.AvroSchemaElement
    ).filter(
        models.AvroSchemaElement.id == schema_id
    ).first()


def get_schema_elements_by_schema_id(schema_id):
    return session.query(
        models.AvroSchemaElement
    ).filter(
        models.AvroSchemaElement.avro_schema_id == schema_id
    ).order_by(
        models.AvroSchemaElement.id
    ).all()


def get_topics_by_criteria(
    namespace=None,
    source=None,
    created_after=None,
    count=None,
    min_id=None
):
    """Get all the topics that match given filter criteria.

    Args:
        namespace(Optional[str]): get topics of given namespace if specified
        source(Optional[str]): get topics of given source name if specified
        created_after(Optional[datetime]): get topics created after given utc
            datetime (inclusive) if specified.
        count(Optional[int]): number of topics to return in this query
        min_id(Optional[int]): limits results to those with an id greater than
            or equal to given id.
    Returns:
        (list[:class:schematizer.models.Topic]): List of topic models sorted
        by their ids.
    """
    qry = session.query(models.Topic)
    if namespace or source:
        qry = qry.join(models.Source).filter(
            models.Source.id == models.Topic.source_id
        )
    if namespace:
        qry = qry.join(models.Namespace).filter(
            models.Namespace.name == namespace,
            models.Namespace.id == models.Source.namespace_id,
        )
    if source:
        qry = qry.filter(models.Source.name == source)
    if created_after:
        qry = qry.filter(models.Topic.created_at >= created_after)
    if min_id:
        qry = qry.filter(models.Topic.id >= min_id)
    qry = qry.order_by(models.Topic.id)
    if count:
        qry = qry.limit(count)
    return qry.all()


def get_refreshes_by_criteria(
    namespace=None,
    source_name=None,
    status=None,
    created_after=None
):
    """Get all the refreshes that match the given filter criteria.

    Args:
        namespace(Optional[str]): get refreshes of given namespace
            if specified.
        source_name(Optional[str]): get refreshes of given source
            if specified.
        status(Optional[int]): get refreshes of given status
            if specified.
        created_after(Optional[datetime]): get refreshes created
            after given utc datetime (inclusive) if specified.
    """
    qry = session.query(models.Refresh)
    if namespace:
        qry = qry.join(models.Source).filter(
            models.Source.id == models.Refresh.source_id
        )
        qry = qry.join(models.Namespace).filter(
            models.Namespace.name == namespace,
            models.Namespace.id == models.Source.namespace_id
        )
    if source_name:
        qry = qry.join(models.Source).filter(
            models.Source.id == models.Refresh.source_id,
            models.Source.name == source_name
        )
    if status:
        status = models.RefreshStatus[status].value
        qry = qry.filter(models.Refresh.status == status)
    if created_after:
        qry = qry.filter(models.Refresh.created_at >= created_after)
    return qry.order_by(
        desc(models.Refresh.priority)
    ).order_by(
        models.Refresh.id
    ).all()


def get_refresh_by_id(refresh_id):
    return session.query(
        models.Refresh
    ).filter(
        models.Refresh.id == refresh_id
    ).first()


def update_refresh(refresh_id, status, offset):
    status_value = models.RefreshStatus[status].value
    return session.query(
        models.Refresh
    ).filter(
        models.Refresh.id == refresh_id
    ).update(
        {
            models.Refresh.status: status_value,
            models.Refresh.offset: offset
        }
    )<|MERGE_RESOLUTION|>--- conflicted
+++ resolved
@@ -93,11 +93,7 @@
     strings
     :return: New created AvroSchema object.
     """
-<<<<<<< HEAD
-    is_valid, error = models.AvroSchema.verify_avro_schema(
-        avro_schema_json,
-    )
-=======
+
     source_email_owner = _strip_if_not_none(source_email_owner)
     source_name = _strip_if_not_none(source_name)
 
@@ -105,7 +101,6 @@
     _assert_non_empty_src_name(source_name)
 
     is_valid, error = models.AvroSchema.verify_avro_schema(avro_schema_json)
->>>>>>> 14249642
     if not is_valid:
         raise ValueError("Invalid Avro schema JSON. Value: {0}. Error: {1}"
                          .format(avro_schema_json, error))
