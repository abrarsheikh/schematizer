--- conflicted
+++ resolved
@@ -168,12 +168,8 @@
         is_same_schema = _is_same_schema(
             schema=latest_schema,
             avro_schema_json=avro_schema_json,
-<<<<<<< HEAD
             base_schema_id=base_schema_id,
             source_id=source.id
-        ):
-=======
-            base_schema_id=base_schema_id
         )
         log.info(
             'Registering schema {} on namespace {} and source {}. '
@@ -187,7 +183,6 @@
             )
         )
         if is_same_schema:
->>>>>>> 42f8368c
             return latest_schema
 
     most_recent_topic = topic_candidates[0] if topic_candidates else None
