--- conflicted
+++ resolved
@@ -43,11 +43,7 @@
             is_forward_compatible(old_schema_json, new_schema_json))
 
 
-<<<<<<< HEAD
-def load_converters():
-=======
 def _load_converters():
->>>>>>> 719432b7
     __import__(
         'schematizer.components.converters',
         fromlist=[str('converters')]
