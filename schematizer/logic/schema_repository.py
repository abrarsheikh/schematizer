# -*- coding: utf-8 -*-
# Copyright 2016 Yelp Inc.
#
# Licensed under the Apache License, Version 2.0 (the "License");
# you may not use this file except in compliance with the License.
# You may obtain a copy of the License at
#
#   http://www.apache.org/licenses/LICENSE-2.0
#
# Unless required by applicable law or agreed to in writing,
# software distributed under the License is distributed on an
# "AS IS" BASIS, WITHOUT WARRANTIES OR CONDITIONS OF ANY
# KIND, either express or implied.  See the License for the
# specific language governing permissions and limitations
# under the License.
from __future__ import absolute_import
from __future__ import unicode_literals

import re
import uuid

import simplejson
from sqlalchemy import desc
from sqlalchemy import exc
from sqlalchemy.orm import exc as orm_exc

from schematizer import models
from schematizer.config import log
from schematizer.logic import meta_attribute_mappers as meta_attr_repo
from schematizer.logic.schema_resolution import SchemaCompatibilityValidator
from schematizer.models.database import session
from schematizer.models.exceptions import EntityNotFoundError
from schematizer.models.schema_meta_attribute_mapping import (
    SchemaMetaAttributeMapping
)


try:
    from yelp_conn.mysqldb import IntegrityError
except ImportError:
    from sqlalchemy.exc import IntegrityError


def is_backward_compatible(old_schema_json, new_schema_json):
    """Whether the data serialized using specified old_schema_json can be
    deserialized using specified new_schema_json.
    """
    return SchemaCompatibilityValidator.is_backward_compatible(
        old_schema_json,
        new_schema_json
    )


def is_forward_compatible(old_schema_json, new_schema_json):
    """Whether the data serialized using specified new_schema_json can be
    deserialized using specified old_schema_json.
    """
    return SchemaCompatibilityValidator.is_backward_compatible(
        new_schema_json,
        old_schema_json
    )


def is_full_compatible(old_schema_json, new_schema_json):
    """Whether the data serialized using specified old_schema_json can be
    deserialized using specified new_schema_json, and vice versa.
    """
    return (is_backward_compatible(old_schema_json, new_schema_json) and
            is_forward_compatible(old_schema_json, new_schema_json))


def register_avro_schema_from_avro_json(
    avro_schema_json,
    namespace_name,
    source_name,
    source_owner_email,
    contains_pii,
    cluster_type,
    status=models.AvroSchemaStatus.READ_AND_WRITE,
    base_schema_id=None,
    docs_required=True,
    alias=None
):
    """Add an Avro schema of given schema json object into schema store.
    The steps from checking compatibility to create new topic should be atomic.

    Args:
        avro_schema_json: JSON representation of Avro schema
        namespace_name (str): namespace string
        source_name (str): source name string
        source_owner_email (str): email of the schema owner
        cluster_type (str): Type of kafka cluster Ex: datapipe, scribe, etc.
            See http://y/datapipe_cluster_types for more info on cluster_types.
        status (AvroStatusEnum, optional): RW/R/Disabled
        base_schema_id (int, optional): Id of the Avro schema from which the
            new schema is derived from
        docs_required (bool, optional): whether to-be-registered schema must
            contain doc strings
        alias (str, optional): label for the schema. (namespace, source, alias)
            combination uniquely identifies a schema

    Return:
        New created AvroSchema object.
    """
    namespace_name = _strip_if_not_none(namespace_name)
    source_name = _strip_if_not_none(source_name)
    source_owner_email = _strip_if_not_none(source_owner_email)

    _assert_non_empty_name(namespace_name, "Namespace name")
    _assert_non_empty_name(source_name, "Source name")
    _assert_non_empty_name(source_owner_email, "Source owner email")
    _assert_valid_name(namespace_name, "Namespace name")
    _assert_valid_name(source_name, "Source name")

    is_valid, error = models.AvroSchema.verify_avro_schema(avro_schema_json)
    if not is_valid:
        raise ValueError("Invalid Avro schema JSON. Value: {}. Error: {}"
                         .format(avro_schema_json, error))

    if docs_required:
        models.AvroSchema.verify_avro_schema_has_docs(avro_schema_json)

    # This may have false negative, i.e. the schema may be created in the
    # master db but not yet in the slave db. In such situation, the flow
    # then performs the same checking in the master db. The expectation is
    # checking schema in slave db should catch most of the cases when the
    # schema already exists.
    # The `_switch_to_read_only_connection` returns the read-only connection
    # if it is supported, and `None` if not. If the read-only connection is
    # available, the logic flow checks the slave db (read-only) first, and will
    # check the existing schema again in the master db (read-write) for
    # false-negative case. If the read-only db is not supported, the logic flow
    # will check in the regular db directly.
    # TODO [clin|DATAPIPE-2165] nice to have test to verify right db is used.
    read_only_conn = _switch_to_read_only_connection()
    if read_only_conn:
        with read_only_conn:
            if alias:
                the_schema = get_schema_by_fullname(
                    namespace_name,
                    source_name,
                    alias
                )
                if the_schema:
                    meta_attr_mappings = _get_meta_attributes_by_fullname(
                        namespace_name,
                        source_name
                    )
                    if (_is_same_schema(
                            the_schema,
                            avro_schema_json,
                            meta_attr_mappings,
                            alias
                    ) and the_schema.base_schema_id == base_schema_id and
                            the_schema.topic.contains_pii == contains_pii):
                        return the_schema
                    raise ValueError(
                        "alias `{}` has already been taken.".format(alias)
                    )
            source_id, topic_candidates = _get_source_id_and_topic_candidates(
                namespace_name,
                source_name,
                base_schema_id,
                contains_pii,
                cluster_type
            )
            the_schema = _get_schema_if_exists(
                avro_schema_json, topic_candidates, source_id, alias
            )
            if the_schema:
                return the_schema

    # TODO [DATAPIPE-1852]: the table locking doesn't seem to work correctly.
    # The race condition still occurs.
    namespace = _get_namespace_or_create(namespace_name)
    _lock_namespace(namespace)

    source = _get_source_or_create(
        namespace.id,
        source_name.strip(),
        source_owner_email.strip()
    )
    _lock_source(source)

    if alias:
        the_schema = get_schema_by_fullname(namespace_name, source_name, alias)
        if the_schema:
            meta_attr_mappings = _get_meta_attributes_by_fullname(
                namespace_name,
                source_name
            )
            if (_is_same_schema(
                    the_schema,
                    avro_schema_json,
                    meta_attr_mappings,
                    alias
            ) and the_schema.base_schema_id == base_schema_id and
                    the_schema.topic.contains_pii == contains_pii):
                return the_schema
            raise ValueError(
                "alias `{}` has already been taken.".format(alias)
            )

    # If the connection is switched to read-only one above, it still needs to
    # checks again in the master db to catch false-negative cases.
    source_id, topic_candidates = _get_source_id_and_topic_candidates(
        namespace_name,
        source_name,
        base_schema_id,
        contains_pii,
        cluster_type
    )
    the_schema = _get_schema_if_exists(
        avro_schema_json, topic_candidates, source_id, alias, lock=True
    )
    if the_schema:
        return the_schema

    most_recent_topic = topic_candidates[0] if topic_candidates else None
    if not _is_candidate_topic_compatible(
        topic=most_recent_topic,
        avro_schema_json=avro_schema_json,
        contains_pii=contains_pii
    ):
        most_recent_topic = _create_topic_for_source(
            namespace_name=namespace_name,
            source=source,
            contains_pii=contains_pii,
            cluster_type=cluster_type
        )
    return _create_avro_schema(
        avro_schema_json=avro_schema_json,
        source_id=source.id,
        topic_id=most_recent_topic.id,
        status=status,
        base_schema_id=base_schema_id,
        alias=alias
    )


def _get_meta_attributes_by_fullname(namespace_name, source_name):
    source = get_source_by_fullname(namespace_name, source_name)
    if source:
        return {
            o for o in meta_attr_repo.get_meta_attributes_by_source(source.id)
        }
    return {}


def get_schema_by_fullname(namespace, source, alias):
    return session.query(
        models.AvroSchema
    ).join(
        models.Topic,
        models.Source,
        models.Namespace
    ).filter(
        models.Namespace.id == models.Source.namespace_id,
        models.Source.id == models.Topic.source_id,
        models.Topic.id == models.AvroSchema.topic_id,
        models.Namespace.name == namespace,
        models.Source.name == source,
        models.AvroSchema.alias == alias
    ).first()


def _strip_if_not_none(original_str):
    if not original_str:
        return original_str
    return original_str.strip()


def _switch_to_read_only_connection():
    try:
        return session.slave_connection_set
    except AttributeError:
        return None


def _get_source_id_and_topic_candidates(
    namespace_name,
    source_name,
    base_schema_id,
    contains_pii,
    cluster_type
):
    # This currently will exclude the topics that only have disabled schemas.
    source = get_source_by_fullname(namespace_name, source_name)
    if not source:
        return None, []

    query = session.query(models.Topic).join(models.AvroSchema).filter(
        models.Topic.source_id == source.id,
        models.Topic.cluster_type == cluster_type,
        models.Topic.contains_pii == contains_pii,
        models.AvroSchema.base_schema_id == base_schema_id,
        models.Topic.id == models.AvroSchema.topic_id,
        models.AvroSchema.status != models.AvroSchemaStatus.DISABLED
    ).order_by(
        models.Topic.id.desc()
    )
    if not base_schema_id:
        query = query.limit(1)
    return source.id, query.all()


def _get_schema_if_exists(
    new_schema_json, topic_candidates, source_id, alias, lock=False
):
    if not topic_candidates:
        return None

    meta_attr_mappings = {
        o for o in meta_attr_repo.get_meta_attributes_by_source(source_id)
    }

    db_type = "Master" if lock else "Slave"
    for topic in topic_candidates:
        if lock:
            _lock_topic_and_schemas(topic.id)
<<<<<<< HEAD
        avro_schemas = _get_schemas_only_by_topic_id(topic.id)
        log.info('[{}] Checking {} schemas in topic {} for {}.'.format(
            db_type, len(avro_schemas), topic.name, new_schema_json
        ))
        for (schema_id, avro_schema) in avro_schemas:
            is_same_schema = _is_same_schema(
                schema_id, avro_schema, new_schema_json, meta_attr_mappings
=======
        latest_schema = get_latest_schema_by_topic_id(topic.id)
        is_same_schema = _is_same_schema(
            latest_schema, new_schema_json, meta_attr_mappings, alias
        )
        log.info(
            '[{}] Registering schema {} on source id {}. '
            'Checking same schema with latest {} on topic {}: {}'.format(
                "Master" if lock else "Slave",
                new_schema_json,
                source_id,
                latest_schema.id if latest_schema else 'None',
                topic.name,
                is_same_schema
>>>>>>> 55e57068
            )
            if is_same_schema:
                log.info(
                    '[{}] Found existing schema {} in topic {} for {}.'.format(
                        db_type, schema_id, topic.name, new_schema_json
                    )
                )
                return models.AvroSchema.get_by_id(schema_id)

    log.info('[{}] Cannot find existing schema in source {} for {}.'.format(
        db_type, source_id, new_schema_json
    ))
    return None


<<<<<<< HEAD
def _get_schemas_only_by_topic_id(topic_id):
    """Get id and avro schema of all the active schemas in the given topic.
    """
    results = session.query(
        models.AvroSchema.id,
        models.AvroSchema.avro_schema
    ).filter(
        models.AvroSchema.topic_id == topic_id,
        models.AvroSchema.status != models.AvroSchemaStatus.DISABLED
    ).order_by(models.AvroSchema.id.desc()).all()
    return [(result[0], simplejson.loads(result[1])) for result in results]


def _is_same_schema(
    existing_schema_id,
    existing_schema_json,
    new_schema_json,
    meta_attr_mappings
):
    if existing_schema_json != new_schema_json:
=======
def _is_same_schema(
    existing_schema, new_schema_json, meta_attr_mappings, alias
):
    if not existing_schema:
        return False
    if existing_schema.avro_schema_json != new_schema_json:
>>>>>>> 55e57068
        return False

    schema_meta_attrs = session.query(
        SchemaMetaAttributeMapping.meta_attr_schema_id
    ).filter(
        SchemaMetaAttributeMapping.schema_id == existing_schema_id
    ).all()

    if meta_attr_mappings != {o[0] for o in schema_meta_attrs}:
        return False
    if existing_schema.alias != alias:
        raise ValueError(
            "Same schema with a different alias already exists."
        )
    return True


def _are_meta_attr_mappings_same(schema_id, source_id):
    return (set(get_meta_attributes_by_schema_id(schema_id)) ==
            set(meta_attr_repo.get_meta_attributes_by_source(source_id)))


def _is_candidate_topic_compatible(topic, avro_schema_json, contains_pii):
    return (topic and
            topic.contains_pii == contains_pii and
            is_schema_compatible_in_topic(avro_schema_json, topic) and
            _is_pkey_identical(avro_schema_json, topic.name))


def _create_topic_for_source(
    namespace_name,
    source,
    contains_pii,
    cluster_type
):
    # Note that creating duplicate topic names will throw a sqlalchemy
    # IntegrityError exception. When it occurs, it indicates the uuid
    # is generating the same value (rarely) and we'd like to know it.
    # Per SEC-5079, sqlalchemy IntegrityError now is replaced with yelp-conn
    # IntegrityError.
    topic_name = _construct_topic_name(namespace_name, source.name)
    return _create_topic(topic_name, source.id, contains_pii, cluster_type)


def _construct_topic_name(namespace, source):
    topic_name = '__'.join((namespace, source, uuid.uuid4().hex))
    return re.sub('[^\w-]', '_', topic_name)


def _create_topic(topic_name, source_id, contains_pii, cluster_type):
    """Create a topic named `topic_name` in the given source.
    It returns a newly created topic. If a topic with the same
    name already exists, an exception is thrown
    """
    topic = models.Topic(
        name=topic_name,
        source_id=source_id,
        contains_pii=contains_pii,
        cluster_type=cluster_type
    )
    session.add(topic)
    session.flush()
    return topic


def _get_namespace_or_create(namespace_name):
    try:
        return session.query(
            models.Namespace
        ).filter(
            models.Namespace.name == namespace_name
        ).one()
    except orm_exc.NoResultFound:
        return _create_namespace_if_not_exist(namespace_name)


def _get_source_or_create(namespace_id, source_name, owner_email):
    try:
        return session.query(
            models.Source
        ).filter(
            models.Source.namespace_id == namespace_id,
            models.Source.name == source_name
        ).one()
    except orm_exc.NoResultFound:
        return _create_source_if_not_exist(
            namespace_id,
            source_name,
            owner_email
        )


def _create_namespace_if_not_exist(namespace_name):
    try:
        # Create a savepoint before trying to create new namespace so that
        # in the case which the IntegrityError occurs, the session will
        # rollback to savepoint. Upon exiting the nested Context, commit/
        # rollback is automatically issued and no need to add it explicitly
        with session.begin_nested():
            new_namespace = models.Namespace(name=namespace_name)
            session.add(new_namespace)
    except (IntegrityError, exc.IntegrityError):
        # Ignore this error due to trying to create a duplicate namespace
        # TODO [clin|DATAPIPE-1471] see if there is a way to only handle one
        # exception or the other.
        new_namespace = get_namespace_by_name(namespace_name)
    return new_namespace


def _create_source_if_not_exist(namespace_id, source_name, owner_email):
    try:
        # Create a savepoint before trying to create new source so that
        # in the case which the IntegrityError occurs, the session will
        # rollback to savepoint. Upon exiting the nested Context, commit/
        # rollback is automatically issued and no need to add it explicitly
        with session.begin_nested():
            new_source = models.Source(
                namespace_id=namespace_id,
                name=source_name,
                owner_email=owner_email
            )
            session.add(new_source)
    except (IntegrityError, exc.IntegrityError):
        # Ignore this error due to trying to create a duplicate source
        # TODO [clin|DATAPIPE-1471] see if there is a way to only handle one
        # exception or the other.
        new_source = _get_source_by_namespace_id_and_src_name(
            namespace_id,
            source_name
        )
    return new_source


def _assert_non_empty_name(name, name_type):
    if not name:
        raise ValueError('{} must be non-empty.'.format(name_type))


def _assert_valid_name(name, name_type):
    if not name:
        return
    if '|' in name:
        # Restrict '|' to avoid ambiguity when parsing input of
        # data_pipeline tailer. One of the tailer arguments is topic
        # and optional offset separated by '|'.
        raise ValueError(
            '{} must not contain restricted character |'.format(name_type)
        )
    if name.isdigit():
        raise ValueError('{} must not be numeric.'.format(name_type))


def _get_source_by_namespace_id_and_src_name(namespace_id, source):
    return session.query(
        models.Source
    ).filter(
        models.Source.namespace_id == namespace_id,
        models.Source.name == source
    ).first()


def _lock_namespace(namespace):
    session.query(
        models.Namespace
    ).filter(
        models.Namespace.id == namespace.id
    ).with_for_update()


def _lock_source(source):
    session.query(
        models.Source
    ).filter(
        models.Source.id == source.id
    ).with_for_update()


def _lock_topic_and_schemas(topic_id):
    if not topic_id:
        return
    session.query(
        models.Topic
    ).filter(
        models.Topic.id == topic_id
    ).with_for_update()
    session.query(
        models.AvroSchema
    ).filter(
        models.AvroSchema.topic_id == topic_id
    ).with_for_update()


def get_latest_topic_of_namespace_source(namespace_name, source_name):
    source = get_source_by_fullname(namespace_name, source_name)
    if not source:
        raise EntityNotFoundError(
            entity_cls=models.Source,
            entity_desc='namespace {} source {}'.format(
                namespace_name,
                source_name
            )
        )
    return session.query(models.Topic).filter(
        models.Topic.source_id == source.id
    ).order_by(models.Topic.id.desc()).first()


def is_schema_compatible_in_topic(target_schema, topic):
    """Check whether given schema is a valid Avro schema and compatible
    with existing schemas in the specified topic. Note that target_schema
    is the avro json object.
    """
    enabled_schemas = get_schemas_by_topic_name(topic.name)
    for enabled_schema in enabled_schemas:
        schema_json = simplejson.loads(enabled_schema.avro_schema)
        if (not is_full_compatible(schema_json, target_schema) or
            not _are_meta_attr_mappings_same(
                enabled_schema.id,
                topic.source_id
        )):
            return False
    return True


def _is_pkey_identical(new_schema_json, topic_name):
    """Check whether given schema has not mutated any primary key.
    """
    old_schema_json = get_latest_schema_by_topic_name(
        topic_name
    ).avro_schema_json
    old_pkey_set = set(
        (old_field['name'], old_field['pkey'])
        for old_field in old_schema_json.get('fields', [])
        if old_field.get('pkey')
    )
    new_pkey_set = set(
        (new_field['name'], new_field['pkey'])
        for new_field in new_schema_json.get('fields', [])
        if new_field.get('pkey')
    )
    return old_pkey_set == new_pkey_set


def get_namespace_by_name(namespace):
    return session.query(
        models.Namespace
    ).filter(
        models.Namespace.name == namespace
    ).first()


def get_source_by_fullname(namespace_name, source_name):
    return session.query(
        models.Source
    ).join(
        models.Namespace
    ).filter(
        models.Namespace.name == namespace_name,
        models.Source.name == source_name
    ).first()


def _create_avro_schema(
    avro_schema_json,
    source_id,
    topic_id,
    status=models.AvroSchemaStatus.READ_AND_WRITE,
    base_schema_id=None,
    alias=None
):
    avro_schema_elements = models.AvroSchema.create_schema_elements_from_json(
        avro_schema_json
    )

    avro_schema = models.AvroSchema(
        avro_schema_json=avro_schema_json,
        topic_id=topic_id,
        status=status,
        base_schema_id=base_schema_id,
        alias=alias
    )
    session.add(avro_schema)
    session.flush()

    for avro_schema_element in avro_schema_elements:
        avro_schema_element.avro_schema_id = avro_schema.id
        session.add(avro_schema_element)

    session.flush()
    _add_meta_attribute_mappings(avro_schema.id, source_id)
    return avro_schema


def get_latest_schema_by_topic_id(topic_id):
    """Get the latest enabled (Read-Write or Read-Only) schema of given topic.
    It returns None if no such schema can be found.
    """
    return session.query(
        models.AvroSchema
    ).filter(
        models.AvroSchema.topic_id == topic_id,
        models.AvroSchema.status != models.AvroSchemaStatus.DISABLED
    ).order_by(
        models.AvroSchema.id.desc()
    ).first()


def get_latest_schema_by_topic_name(topic_name):
    """Get the latest enabled (Read-Write or Read-Only) schema of given topic.
    It returns None if no such schema can be found.
    """
    topic = models.Topic.get_by_name(topic_name)
    return session.query(
        models.AvroSchema
    ).filter(
        models.AvroSchema.topic_id == topic.id,
        models.AvroSchema.status != models.AvroSchemaStatus.DISABLED
    ).order_by(
        models.AvroSchema.id.desc()
    ).first()


def is_schema_compatible(target_schema, namespace, source):
    """Check whether given schema is a valid Avro schema. It then determines
    the topic of given Avro schema belongs to and checks the compatibility
    against the existing schemas in this topic. Note that given target_schema
    is expected as Avro json object.
    """
    topic = get_latest_topic_of_namespace_source(namespace, source)
    if not topic:
        return True
    return is_schema_compatible_in_topic(target_schema, topic)


def get_schemas_by_topic_name(topic_name, include_disabled=False):
    topic = models.Topic.get_by_name(topic_name)
    qry = session.query(models.AvroSchema).filter(
        models.AvroSchema.topic_id == topic.id
    )
    if not include_disabled:
        qry = qry.filter(
            models.AvroSchema.status != models.AvroSchemaStatus.DISABLED
        )
    return qry.order_by(models.AvroSchema.id).all()


def get_schemas_by_topic_id(topic_id, include_disabled=False):
    """Get all the Avro schemas of specified topic. Default it excludes
    disabled schemas. Set `include_disabled` to True to include disabled ones.
    """
    qry = session.query(
        models.AvroSchema
    ).filter(
        models.AvroSchema.topic_id == topic_id
    )
    if not include_disabled:
        qry = qry.filter(
            models.AvroSchema.status != models.AvroSchemaStatus.DISABLED
        )
    return qry.order_by(models.AvroSchema.id).all()


def get_topics_by_source_id(source_id):
    return session.query(
        models.Topic
    ).filter(
        models.Topic.source_id == source_id
    ).order_by(
        models.Topic.id
    ).all()


def get_latest_topic_of_source_id(source_id):
    return session.query(
        models.Topic
    ).filter(
        models.Topic.source_id == source_id
    ).order_by(
        models.Topic.id.desc()
    ).first()


def list_refreshes_by_source_id(source_id):
    return session.query(
        models.Refresh
    ).filter(
        models.Refresh.source_id == source_id
    ).order_by(
        models.Refresh.id
    ).all()


def create_refresh(
        source_id,
        offset,
        batch_size,
        priority,
        filter_condition,
        avg_rows_per_second_cap
):
    refresh = models.Refresh(
        source_id=source_id,
        offset=offset,
        batch_size=batch_size,
        priority=priority,
        filter_condition=filter_condition,
        avg_rows_per_second_cap=avg_rows_per_second_cap
    )
    session.add(refresh)
    session.flush()
    return refresh


def get_schema_elements_by_schema_id(schema_id):
    return session.query(
        models.AvroSchemaElement
    ).filter(
        models.AvroSchemaElement.avro_schema_id == schema_id
    ).order_by(
        models.AvroSchemaElement.id
    ).all()


def get_meta_attributes_by_schema_id(schema_id):
    """Logic Method to list the schema_ids of all meta attributes registered to
    the specified schema id. Invalid schema id will raise an
    EntityNotFoundError exception"""
    models.AvroSchema.get_by_id(schema_id)
    mappings = session.query(
        SchemaMetaAttributeMapping
    ).filter(
        SchemaMetaAttributeMapping.schema_id == schema_id
    ).all()
    return [m.meta_attr_schema_id for m in mappings]


def _add_meta_attribute_mappings(schema_id, source_id):
    mappings = []
    for meta_attr_schema_id in meta_attr_repo.get_meta_attributes_by_source(
        source_id
    ):
        new_mapping = SchemaMetaAttributeMapping(
            schema_id=schema_id,
            meta_attr_schema_id=meta_attr_schema_id
        )
        session.add(new_mapping)
        mappings.append(new_mapping)
    session.flush()
    return mappings


def get_topics_by_criteria(
    namespace=None,
    source=None,
    created_after=None,
    page_info=None
):
    """Get all the topics that match given criteria, including namespace,
    source, and/or topic created timestamp.

    This function supports pagination, i.e. caller can specify miniumum topic
    id and page size to get single chunk of topics.

    Args:
        namespace(Optional[str]): get topics of given namespace if specified
        source(Optional[str]): get topics of given source name if specified
        created_after(Optional[datetime]): get topics created after given utc
            datetime (inclusive) if specified.
        page_info(Optional[:class:schematizer.models.page_info.PageInfo]):
            limits the topics to count and those with id greater than or
            equal to min_id.

    Returns:
        (list[:class:schematizer.models.Topic]): List of topics sorted by
        their ids.
    """
    qry = session.query(models.Topic)
    if namespace or source:
        qry = qry.join(models.Source).filter(
            models.Source.id == models.Topic.source_id
        )
    if namespace:
        qry = qry.join(models.Namespace).filter(
            models.Namespace.name == namespace,
            models.Namespace.id == models.Source.namespace_id,
        )
    if source:
        qry = qry.filter(models.Source.name == source)
    if created_after is not None:
        qry = qry.filter(models.Topic.created_at >= created_after)

    min_id = page_info.min_id if page_info else 0
    qry = qry.filter(models.Topic.id >= min_id)

    qry = qry.order_by(models.Topic.id)
    if page_info and page_info.count:
        qry = qry.limit(page_info.count)
    return qry.all()


def get_schemas_by_criteria(
    namespace_name=None,
    source_name=None,
    created_after=None,
    include_disabled=False,
    page_info=None
):
    """Get avro schemas that match the specified criteria, including namespace,
    source, schema created timestamp, and/or schema status.

    This function supports pagination, i.e. caller can specify minimum schema
    id and page size to get single chunk of schemas.

    Args:
        namespace(Optional[str]): get schemas of given namespace if specified
        source(Optional[str]): get schemas of given source name if specified
        created_after(Optional[int]): get schemas created after given unix
            timestamp (inclusive) if specified
        included_disabled(Optional[bool]): whether to include disabled schemas
        page_info(Optional[:class:schematizer.models.page_info.PageInfo]):
            limits the schemas to count and those with id greater than or
            equal to min_id.

    Returns:
        (list[:class:schematizer.models.AvroSchema]): List of avro schemas
        sorted by their ids.
    """
    qry = session.query(models.AvroSchema)
    if created_after is not None:
        qry = qry.filter(models.AvroSchema.created_at >= created_after)
    if not include_disabled:
        qry = qry.filter(
            models.AvroSchema.status != models.AvroSchemaStatus.DISABLED
        )
    min_id = page_info.min_id if page_info else 0
    qry = qry.filter(models.AvroSchema.id >= min_id)

    qry = qry.order_by(models.AvroSchema.id)
    if page_info and page_info.count:
        qry = qry.limit(page_info.count)

    if namespace_name or source_name:
        qry = qry.join(
            models.Topic,
            models.Source
        ).filter(
            models.AvroSchema.topic_id == models.Topic.id,
            models.Topic.source_id == models.Source.id,
        )
    if namespace_name:
        qry = qry.join(models.Namespace).filter(
            models.Source.namespace_id == models.Namespace.id,
            models.Namespace.name == namespace_name
        )
    if source_name:
        qry = qry.filter(models.Source.name == source_name)
    return qry.all()


def get_refreshes_by_criteria(
    namespace=None,
    source_name=None,
    status=None,
    created_after=None,
    updated_after=None
):
    """Get all the refreshes that match the given filter criteria.

    Args:
        namespace(str, optional): get refreshes of given namespace if specified
        source_name(str, optional): get refreshes of given source if specified
        status(str, optional): get refreshes of given status if specified
        created_after(int, optional): get refreshes created after given unix
            timestamp (inclusive) if specified.
        updated_after(int, optional): get refreshes updated after given unix
            timestamp (inclusive) if specified.
    """
    qry = session.query(models.Refresh)
    if namespace:
        qry = qry.join(models.Source).filter(
            models.Source.id == models.Refresh.source_id
        )
        qry = qry.join(models.Namespace).filter(
            models.Namespace.name == namespace,
            models.Namespace.id == models.Source.namespace_id
        )
    if source_name:
        qry = qry.join(models.Source).filter(
            models.Source.id == models.Refresh.source_id,
            models.Source.name == source_name
        )
    if status:
        qry = qry.filter(models.Refresh.status == status)
    if created_after is not None:
        qry = qry.filter(models.Refresh.created_at >= created_after)
    if updated_after is not None:
        qry = qry.filter(models.Refresh.updated_at >= updated_after)
    return qry.order_by(
        desc(models.Refresh.priority)
    ).order_by(
        models.Refresh.id
    ).all()<|MERGE_RESOLUTION|>--- conflicted
+++ resolved
@@ -78,8 +78,7 @@
     cluster_type,
     status=models.AvroSchemaStatus.READ_AND_WRITE,
     base_schema_id=None,
-    docs_required=True,
-    alias=None
+    docs_required=True
 ):
     """Add an Avro schema of given schema json object into schema store.
     The steps from checking compatibility to create new topic should be atomic.
@@ -96,8 +95,6 @@
             new schema is derived from
         docs_required (bool, optional): whether to-be-registered schema must
             contain doc strings
-        alias (str, optional): label for the schema. (namespace, source, alias)
-            combination uniquely identifies a schema
 
     Return:
         New created AvroSchema object.
@@ -135,28 +132,6 @@
     read_only_conn = _switch_to_read_only_connection()
     if read_only_conn:
         with read_only_conn:
-            if alias:
-                the_schema = get_schema_by_fullname(
-                    namespace_name,
-                    source_name,
-                    alias
-                )
-                if the_schema:
-                    meta_attr_mappings = _get_meta_attributes_by_fullname(
-                        namespace_name,
-                        source_name
-                    )
-                    if (_is_same_schema(
-                            the_schema,
-                            avro_schema_json,
-                            meta_attr_mappings,
-                            alias
-                    ) and the_schema.base_schema_id == base_schema_id and
-                            the_schema.topic.contains_pii == contains_pii):
-                        return the_schema
-                    raise ValueError(
-                        "alias `{}` has already been taken.".format(alias)
-                    )
             source_id, topic_candidates = _get_source_id_and_topic_candidates(
                 namespace_name,
                 source_name,
@@ -165,7 +140,7 @@
                 cluster_type
             )
             the_schema = _get_schema_if_exists(
-                avro_schema_json, topic_candidates, source_id, alias
+                avro_schema_json, topic_candidates, source_id
             )
             if the_schema:
                 return the_schema
@@ -181,25 +156,6 @@
         source_owner_email.strip()
     )
     _lock_source(source)
-
-    if alias:
-        the_schema = get_schema_by_fullname(namespace_name, source_name, alias)
-        if the_schema:
-            meta_attr_mappings = _get_meta_attributes_by_fullname(
-                namespace_name,
-                source_name
-            )
-            if (_is_same_schema(
-                    the_schema,
-                    avro_schema_json,
-                    meta_attr_mappings,
-                    alias
-            ) and the_schema.base_schema_id == base_schema_id and
-                    the_schema.topic.contains_pii == contains_pii):
-                return the_schema
-            raise ValueError(
-                "alias `{}` has already been taken.".format(alias)
-            )
 
     # If the connection is switched to read-only one above, it still needs to
     # checks again in the master db to catch false-negative cases.
@@ -211,7 +167,7 @@
         cluster_type
     )
     the_schema = _get_schema_if_exists(
-        avro_schema_json, topic_candidates, source_id, alias, lock=True
+        avro_schema_json, topic_candidates, source_id, lock=True
     )
     if the_schema:
         return the_schema
@@ -233,8 +189,7 @@
         source_id=source.id,
         topic_id=most_recent_topic.id,
         status=status,
-        base_schema_id=base_schema_id,
-        alias=alias
+        base_schema_id=base_schema_id
     )
 
 
@@ -245,23 +200,6 @@
             o for o in meta_attr_repo.get_meta_attributes_by_source(source.id)
         }
     return {}
-
-
-def get_schema_by_fullname(namespace, source, alias):
-    return session.query(
-        models.AvroSchema
-    ).join(
-        models.Topic,
-        models.Source,
-        models.Namespace
-    ).filter(
-        models.Namespace.id == models.Source.namespace_id,
-        models.Source.id == models.Topic.source_id,
-        models.Topic.id == models.AvroSchema.topic_id,
-        models.Namespace.name == namespace,
-        models.Source.name == source,
-        models.AvroSchema.alias == alias
-    ).first()
 
 
 def _strip_if_not_none(original_str):
@@ -305,7 +243,7 @@
 
 
 def _get_schema_if_exists(
-    new_schema_json, topic_candidates, source_id, alias, lock=False
+    new_schema_json, topic_candidates, source_id, lock=False
 ):
     if not topic_candidates:
         return None
@@ -318,7 +256,6 @@
     for topic in topic_candidates:
         if lock:
             _lock_topic_and_schemas(topic.id)
-<<<<<<< HEAD
         avro_schemas = _get_schemas_only_by_topic_id(topic.id)
         log.info('[{}] Checking {} schemas in topic {} for {}.'.format(
             db_type, len(avro_schemas), topic.name, new_schema_json
@@ -326,21 +263,6 @@
         for (schema_id, avro_schema) in avro_schemas:
             is_same_schema = _is_same_schema(
                 schema_id, avro_schema, new_schema_json, meta_attr_mappings
-=======
-        latest_schema = get_latest_schema_by_topic_id(topic.id)
-        is_same_schema = _is_same_schema(
-            latest_schema, new_schema_json, meta_attr_mappings, alias
-        )
-        log.info(
-            '[{}] Registering schema {} on source id {}. '
-            'Checking same schema with latest {} on topic {}: {}'.format(
-                "Master" if lock else "Slave",
-                new_schema_json,
-                source_id,
-                latest_schema.id if latest_schema else 'None',
-                topic.name,
-                is_same_schema
->>>>>>> 55e57068
             )
             if is_same_schema:
                 log.info(
@@ -356,7 +278,6 @@
     return None
 
 
-<<<<<<< HEAD
 def _get_schemas_only_by_topic_id(topic_id):
     """Get id and avro schema of all the active schemas in the given topic.
     """
@@ -377,14 +298,6 @@
     meta_attr_mappings
 ):
     if existing_schema_json != new_schema_json:
-=======
-def _is_same_schema(
-    existing_schema, new_schema_json, meta_attr_mappings, alias
-):
-    if not existing_schema:
-        return False
-    if existing_schema.avro_schema_json != new_schema_json:
->>>>>>> 55e57068
         return False
 
     schema_meta_attrs = session.query(
@@ -393,13 +306,7 @@
         SchemaMetaAttributeMapping.schema_id == existing_schema_id
     ).all()
 
-    if meta_attr_mappings != {o[0] for o in schema_meta_attrs}:
-        return False
-    if existing_schema.alias != alias:
-        raise ValueError(
-            "Same schema with a different alias already exists."
-        )
-    return True
+    return meta_attr_mappings == {o[0] for o in schema_meta_attrs}
 
 
 def _are_meta_attr_mappings_same(schema_id, source_id):
@@ -652,8 +559,7 @@
     source_id,
     topic_id,
     status=models.AvroSchemaStatus.READ_AND_WRITE,
-    base_schema_id=None,
-    alias=None
+    base_schema_id=None
 ):
     avro_schema_elements = models.AvroSchema.create_schema_elements_from_json(
         avro_schema_json
@@ -663,8 +569,7 @@
         avro_schema_json=avro_schema_json,
         topic_id=topic_id,
         status=status,
-        base_schema_id=base_schema_id,
-        alias=alias
+        base_schema_id=base_schema_id
     )
     session.add(avro_schema)
     session.flush()
