--- conflicted
+++ resolved
@@ -96,17 +96,6 @@
 
 
 def register_avro_schema_from_avro_json(
-<<<<<<< HEAD
-        avro_schema_json,
-        namespace_name,
-        source_name,
-        source_email_owner,
-        contains_pii,
-        status=models.AvroSchemaStatus.READ_AND_WRITE,
-        base_schema_id=None,
-        docs_required=True,
-        alias=None
-=======
     avro_schema_json,
     namespace_name,
     source_name,
@@ -115,26 +104,12 @@
     cluster_type,
     status=models.AvroSchemaStatus.READ_AND_WRITE,
     base_schema_id=None,
-    docs_required=True
->>>>>>> 93a68e4d
+    docs_required=True,
+    alias=None
 ):
     """Add an Avro schema of given schema json object into schema store.
     The steps from checking compatibility to create new topic should be atomic.
 
-<<<<<<< HEAD
-    :param avro_schema_json: JSON representation of Avro schema
-    :param namespace: namespace string
-    :param source: source name string
-    :param source_owner_email: email of the schema owner
-    :param status: AvroStatusEnum: RW/R/Disabled
-    :param base_schema_id: Id of the Avro schema from which the new schema is
-    derived from
-    :param docs_required: whether to-be-registered schema must contain doc
-    strings
-    :param alias: label for the schema. (namespace, source, alias) combination
-    uniquely identifies a schema
-    :return: New created AvroSchema object.
-=======
     Args:
         avro_schema_json: JSON representation of Avro schema
         namespace_name (str): namespace string
@@ -147,10 +122,11 @@
             new schema is derived from
         docs_required (bool, optional): whether to-be-registered schema must
             contain doc strings
+        alias (str, optional): abel for the schema. (namespace, source, alias) combination
+            uniquely identifies a schema
 
     Return:
         New created AvroSchema object.
->>>>>>> 93a68e4d
     """
     source_owner_email = _strip_if_not_none(source_owner_email)
     source_name = _strip_if_not_none(source_name)
@@ -181,18 +157,30 @@
     read_only_conn = _switch_to_read_only_connection()
     if read_only_conn:
         with read_only_conn:
-            source_id, topic_candidates = _get_source_id_and_topic_candidates(
-                namespace_name,
-                source_name,
-                base_schema_id,
-                contains_pii,
-                cluster_type
-            )
-            the_schema = _get_schema_if_exists(
-                avro_schema_json, topic_candidates, source_id
-            )
-            if the_schema:
-                return the_schema
+            source = get_source_by_fullname(namespace_name, source_name)
+            if source:
+                # source_id = source.id if source else None
+                if alias:
+                    avro_schema = _get_schema_by_source_id_and_alias(source.id, alias)
+                    if avro_schema:
+                        topic = models.Topic.get_by_id(avro_schema.topic_id)
+                        if (_is_same_schema(avro_schema, avro_schema_json, source.id)
+                                and topic.contains_pii == contains_pii):
+                            return avro_schema
+                        raise ValueError(
+                            "ALIAS `{}` has already been taken.".format(alias)
+                        )
+                topic_candidates = _get_topic_candidates(
+                    source.id,
+                    base_schema_id,
+                    contains_pii,
+                    cluster_type
+                )
+                the_schema = _get_schema_if_exists(
+                    avro_schema_json, topic_candidates, source.id, alias
+                )
+                if the_schema:
+                    return the_schema
 
     # TODO [DATAPIPE-1852]: the table locking doesn't seem to work correctly.
     # The race condition still occurs.
@@ -206,54 +194,30 @@
     )
     _lock_source(source)
 
-<<<<<<< HEAD
     if alias:
         avro_schema = _get_schema_by_source_id_and_alias(source.id, alias)
         if avro_schema:
             topic = models.Topic.get_by_id(avro_schema.topic_id)
-            if (_is_same_schema(avro_schema, avro_schema_json, base_schema_id)
+            if (_is_same_schema(avro_schema, avro_schema_json, source.id)
                     and topic.contains_pii == contains_pii):
                 return avro_schema
             raise ValueError(
                 "ALIAS `{}` has already been taken.".format(alias)
             )
 
-    topic_candidates = _get_topic_candidates(
-        source_id=source.id,
-        base_schema_id=base_schema_id,
-        contains_pii=contains_pii,
-        limit=None if base_schema_id else 1
-    )
-
-    for topic in topic_candidates:
-        _lock_topic_and_schemas(topic)
-        latest_schema = get_latest_schema_by_topic_id(topic.id)
-        if _is_same_schema(
-            schema=latest_schema,
-            avro_schema_json=avro_schema_json,
-            base_schema_id=base_schema_id
-        ):
-            if latest_schema.alias != alias:
-                raise ValueError(
-                    "Same schema with a different ALIAS already exists."
-                )
-            return latest_schema
-=======
     # If the connection is switched to read-only one above, it still needs to
     # checks again in the master db to catch false-negative cases.
-    source_id, topic_candidates = _get_source_id_and_topic_candidates(
-        namespace_name,
-        source_name,
+    topic_candidates = _get_topic_candidates(
+        source.id,
         base_schema_id,
         contains_pii,
         cluster_type
     )
     the_schema = _get_schema_if_exists(
-        avro_schema_json, topic_candidates, source_id, lock=True
+        avro_schema_json, topic_candidates, source.id, alias, lock=True
     )
     if the_schema:
         return the_schema
->>>>>>> 93a68e4d
 
     most_recent_topic = topic_candidates[0] if topic_candidates else None
     if not _is_candidate_topic_compatible(
@@ -301,19 +265,17 @@
         return None
 
 
-def _get_source_id_and_topic_candidates(
-    namespace_name,
-    source_name,
+def _get_topic_candidates(
+    source_id,
     base_schema_id,
     contains_pii,
     cluster_type
 ):
-    source = get_source_by_fullname(namespace_name, source_name)
-    if not source:
-        return None, []
-
+    # source = get_source_by_fullname(namespace_name, source_name)
+    # if not source_id:
+    #     return []
     query = session.query(models.Topic).join(models.AvroSchema).filter(
-        models.Topic.source_id == source.id,
+        models.Topic.source_id == source_id,
         models.Topic.cluster_type == cluster_type,
         models.Topic._contains_pii == int(contains_pii),
         models.AvroSchema.base_schema_id == base_schema_id,
@@ -324,18 +286,18 @@
     )
     if not base_schema_id:
         query = query.limit(1)
-    return source.id, query.all()
+    return query.all()
 
 
 def _get_schema_if_exists(
-    new_schema_json, topic_candidates, source_id, lock=False
+    new_schema_json, topic_candidates, source_id, alias, lock=False
 ):
     if not topic_candidates:
         return None
 
-    meta_attr_mappings = {
-        o for o in meta_attr_repo.get_meta_attributes_by_source(source_id)
-    }
+    # meta_attr_mappings = {
+    #     o for o in meta_attr_repo.get_meta_attributes_by_source(source_id)
+    # }
 
     # TODO: change to check all the schemas of topic candidates instead of
     # latest one.
@@ -344,7 +306,7 @@
             _lock_topic_and_schemas(topic.id)
         latest_schema = get_latest_schema_by_topic_id(topic.id)
         is_same_schema = _is_same_schema(
-            latest_schema, new_schema_json, meta_attr_mappings
+            latest_schema, new_schema_json, source_id
         )
         log.info(
             '[{}] Registering schema {} on source id {}. '
@@ -358,16 +320,23 @@
             )
         )
         if is_same_schema:
+            if latest_schema.alias != alias:
+                raise ValueError(
+                    "Same schema with a different ALIAS already exists."
+                )
             return latest_schema
     return None
 
 
-def _is_same_schema(existing_schema, new_schema_json, meta_attr_mappings):
+def _is_same_schema(existing_schema, new_schema_json, source_id):
     if not existing_schema:
         return False
     if existing_schema.avro_schema_json != new_schema_json:
         return False
 
+    meta_attr_mappings = {
+        o for o in meta_attr_repo.get_meta_attributes_by_source(source_id)
+    }
     schema_meta_attrs = session.query(
         SchemaMetaAttributeMapping.meta_attr_schema_id
     ).filter(
@@ -633,19 +602,12 @@
 
 
 def _create_avro_schema(
-<<<<<<< HEAD
-        avro_schema_json,
-        topic_id,
-        status=models.AvroSchemaStatus.READ_AND_WRITE,
-        base_schema_id=None,
-        alias=None
-=======
     avro_schema_json,
     source_id,
     topic_id,
     status=models.AvroSchemaStatus.READ_AND_WRITE,
-    base_schema_id=None
->>>>>>> 93a68e4d
+    base_schema_id=None,
+    alias=None
 ):
     avro_schema_elements = models.AvroSchema.create_schema_elements_from_json(
         avro_schema_json
