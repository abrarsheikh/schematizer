--- conflicted
+++ resolved
@@ -209,12 +209,7 @@
 
 
 def _construct_topic_name(namespace, source):
-<<<<<<< HEAD
-    # TODO [askatti|DATAPIPE-1870] Replace '.' with '__'
-    return '.'.join((namespace, source, uuid.uuid4().hex))
-=======
     return '__'.join((namespace, source, uuid.uuid4().hex))
->>>>>>> 11c46859
 
 
 def _create_topic(topic_name, source_id, contains_pii, cluster_type):
