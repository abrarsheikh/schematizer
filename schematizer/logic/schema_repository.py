--- conflicted
+++ resolved
@@ -11,18 +11,12 @@
 
 from schematizer import models
 from schematizer.components.converters.converter_base import BaseConverter
-<<<<<<< HEAD
 from schematizer.config import get_config
-=======
 from schematizer.environment_configs import FORCE_AVOID_INTERNAL_PACKAGES
->>>>>>> f0e84273
 from schematizer.logic import exceptions as sch_exc
 from schematizer.logic.schema_resolution import SchemaCompatibilityValidator
 from schematizer.models.database import session
 
-<<<<<<< HEAD
-DEFAULT_CLUSTER_TYPE = get_config().default_cluster_type
-=======
 try:
     # TODO(DATAPIPE-1506|abrar): Currently we have
     # force_avoid_internal_packages as a means of simulating an absence
@@ -34,7 +28,9 @@
     from yelp_conn.mysqldb import IntegrityError
 except ImportError:
     from sqlalchemy.exc import IntegrityError
->>>>>>> f0e84273
+
+
+DEFAULT_CLUSTER_TYPE = get_config().default_cluster_type
 
 
 def is_backward_compatible(old_schema_json, new_schema_json):
