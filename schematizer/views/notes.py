--- conflicted
+++ resolved
@@ -83,26 +83,13 @@
 @transform_api_response()
 @log_api()
 def update_note(request):
-<<<<<<< HEAD
-    req = requests_v1.UpdateNoteRequest(**request.json_body)
     note_id = int(request.matchdict.get('note_id'))
     try:
         note = doc_tool.update_note(
             note_id=note_id,
-            note_text=req.note,
-            last_updated_by=req.last_updated_by
+            note_text=request.json_body['note'],
+            last_updated_by=request.json_body['last_updated_by']
         )
     except EntityNotFoundError as e:
         raise exceptions_v1.entity_not_found_exception(e.message)
-=======
-    note_id = int(request.matchdict.get('note_id'))
-    note = doc_tool.get_note_by_id(note_id)
-    if note is None:
-        raise exceptions_v1.note_not_found_exception()
-    doc_tool.update_note(
-        id=note_id,
-        note_text=request.json_body['note'],
-        last_updated_by=request.json_body['last_updated_by']
-    )
->>>>>>> dc0119eb
     return responses_v1.get_note_response_from_note(note)