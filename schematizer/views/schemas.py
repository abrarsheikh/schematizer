--- conflicted
+++ resolved
@@ -37,11 +37,7 @@
             schema_json=req.schema_json,
             namespace=req.namespace,
             source=req.source,
-<<<<<<< HEAD
             source_email_owner=req.source_owner_email,
-=======
-            domain_owner_email=req.source_owner_email,
->>>>>>> 93a0421e
             base_schema_id=req.base_schema_id
         )
     except simplejson.JSONDecodeError as e:
@@ -71,38 +67,23 @@
         schema_json=avro_schema_json,
         namespace=req.namespace,
         source=req.source,
-<<<<<<< HEAD
         source_email_owner=req.source_owner_email
     )
 
 
-def _register_avro_schema(schema_json, namespace, source,
-                          source_email_owner, base_schema_id=None):
+def _register_avro_schema(
+    schema_json,
+    namespace,
+    source,
+    source_email_owner,
+    base_schema_id=None
+):
     try:
         return schema_repository.create_avro_schema_from_avro_json(
             avro_schema_json=schema_json,
             namespace_name=namespace,
             source_name=source,
             source_email_owner=source_email_owner,
-=======
-        domain_owner_email=req.source_owner_email
-    )
-
-
-def _register_avro_schema(
-        schema_json,
-        namespace,
-        source,
-        domain_owner_email,
-        base_schema_id=None
-):
-    try:
-        return schema_repository.create_avro_schema_from_avro_json(
-            avro_schema_json=schema_json,
-            namespace=namespace,
-            source=source,
-            domain_owner_email=domain_owner_email,
->>>>>>> 93a0421e
             base_schema_id=base_schema_id
         ).to_dict()
     except schema.AvroException as e:
