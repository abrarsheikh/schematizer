--- conflicted
+++ resolved
@@ -153,23 +153,26 @@
     return [responses_v1.get_element_response_from_element(element)
             for element in elements]
 
-
-@view_config(
-<<<<<<< HEAD
+@view_config(
     route_name='api.v1.get_meta_attributes_by_schema_id',
-=======
-    route_name='api.v1.get_data_targets_by_schema_id',
->>>>>>> 4096c78a
-    request_method='GET',
-    renderer='json'
-)
-@transform_api_response()
-<<<<<<< HEAD
+    request_method='GET',
+    renderer='json'
+)
+@transform_api_response()
 def get_meta_attributes_by_schema_id(request):
     try:
         schema_id = int(request.matchdict.get('schema_id'))
         return schema_repository.get_meta_attributes_by_schema_id(schema_id)
-=======
+    except EntityNotFoundError as e:
+        raise exceptions_v1.entity_not_found_exception(e.message)
+
+
+@view_config(
+    route_name='api.v1.get_data_targets_by_schema_id',
+    request_method='GET',
+    renderer='json'
+)
+@transform_api_response()
 def get_data_targets_by_schema_id(request):
     try:
         schema_id = int(request.matchdict.get('schema_id'))
@@ -179,7 +182,6 @@
             responses_v1.get_data_target_response_from_data_target(data_target)
             for data_target in data_targets
         ]
->>>>>>> 4096c78a
     except EntityNotFoundError as e:
         raise exceptions_v1.entity_not_found_exception(e.message)
 
