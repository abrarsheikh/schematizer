--- conflicted
+++ resolved
@@ -183,13 +183,8 @@
     # http://docs.aws.amazon.com/redshift/latest/dg/r_Character_types.html
     MAX_VARCHAR_BYTES = 65535
 
-<<<<<<< HEAD
     def _convert_string_type(self, field, char_bytes=CHAR_BYTES):
         """Only supports char and varchar. If neither fix_len nor max_len
-=======
-    def _convert_string_type(self, field):
-        """Only supports varchar. If neither fix_len nor max_len
->>>>>>> 522708df
         is specified, an exception is thrown.
         """
         fix_len = field.props.get(AvroMetaDataKeys.FIX_LEN)
