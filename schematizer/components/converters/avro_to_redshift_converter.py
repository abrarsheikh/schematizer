--- conflicted
+++ resolved
@@ -144,11 +144,8 @@
             'double': self._convert_double_type,
             'string': self._convert_string_type,
             'boolean': self._convert_boolean_type,
-<<<<<<< HEAD
             'enum': self._convert_enum_type,
-=======
             'bytes': self._convert_bytes_type,
->>>>>>> 70fab186
         }
 
     def _convert_null_type(self, field):
