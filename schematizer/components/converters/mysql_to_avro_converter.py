# -*- coding: utf-8 -*-
from __future__ import absolute_import
from __future__ import unicode_literals

from yelp_avro.avro_builder import AvroSchemaBuilder
from yelp_avro.data_pipeline.avro_meta_data import AvroMetaDataKeys

from schematizer.components.converters.converter_base import BaseConverter
from schematizer.components.converters.converter_base \
    import SchemaConversionException
from schematizer.components.converters.converter_base \
    import UnsupportedTypeException
from schematizer.models import mysql_data_types as mysql_types
from schematizer.models import SchemaKindEnum
from schematizer.models.sql_entities import MetaDataKey
from schematizer.models.sql_entities import SQLTable


class MySQLToAvroConverter(BaseConverter):
    """Converter that converts MySQL table schema to Avro schema.
    """

    source_type = SchemaKindEnum.MySQL
    target_type = SchemaKindEnum.Avro

    def __init__(self):
        self._builder = AvroSchemaBuilder()

    def convert(self, src_schema):
        """The src_schema is the SQLTable object that represents a MySQL table.
        It returns the Avro schema json object.
        """
        if not src_schema:
            return None
        if not isinstance(src_schema, SQLTable):
            raise SchemaConversionException('SQLTable is expected.')

        return self._create_avro_record_json(src_schema)

    def _create_avro_record_json(self, table):
        namespace = table.metadata.get(MetaDataKey.NAMESPACE, '')
        aliases = table.metadata.get(MetaDataKey.ALIASES)
        metadata = self._get_table_metadata(table)

        self._builder.begin_record(
            table.name,
            namespace=namespace,
            aliases=aliases,
            doc=table.doc,
            **metadata
        )
        for column in table.columns:
            self._create_avro_field(column)
        record_json = self._builder.end()
        return record_json

    def _get_table_metadata(self, table):
        metadata = {}

        primary_keys = [c.name for c in table.primary_keys]
        if primary_keys:
            metadata[AvroMetaDataKeys.PRIMARY_KEY] = primary_keys

        return metadata

    def _create_avro_field(self, column):
        field_type, field_metadata = self._create_avro_field_type(column)
        if column.is_nullable:
            field_type = self._builder.begin_nullable_type(
                field_type,
                column.default_value
            ).end()

        self._builder.add_field(
            column.name,
            field_type,
            has_default=column.default_value is not None or column.is_nullable,
            default_value=column.default_value,
            aliases=column.metadata.get(MetaDataKey.ALIASES),
            doc=column.doc,
            **field_metadata
        )

    def _create_avro_field_type(self, column):
        type_cls = column.type.__class__
        convert_func = self._type_converters.get(type_cls)
        if convert_func:
            return convert_func(column)

        raise UnsupportedTypeException(
            "Unable to convert MySQL data type {} to Avro schema type."
            .format(column.type)
        )

    @property
    def _type_converters(self):
        return {
            mysql_types.MySQLTinyInt: self._convert_small_integer_type,
            mysql_types.MySQLSmallInt: self._convert_small_integer_type,
            mysql_types.MySQLMediumInt: self._convert_small_integer_type,
            mysql_types.MySQLInt: self._convert_integer_type,
            mysql_types.MySQLInteger: self._convert_integer_type,
            mysql_types.MySQLBigInt: self._convert_bigint_type,

            mysql_types.MySQLBit: self._convert_bit_type,

            mysql_types.MySQLBool: self._convert_boolean_type,
            mysql_types.MySQLBoolean: self._convert_boolean_type,

            mysql_types.MySQLFloat: self._convert_float_type,
            mysql_types.MySQLDouble: self._convert_double_type,
            mysql_types.MySQLReal: self._convert_double_type,
            mysql_types.MySQLDecimal: self._convert_decimal_type,
            mysql_types.MySQLNumeric: self._convert_decimal_type,

            mysql_types.MySQLChar: self._convert_char_type,
            mysql_types.MySQLVarChar: self._convert_varchar_type,
            mysql_types.MySQLTinyText: self._convert_tinytext_type,
            mysql_types.MySQLText: self._convert_text_type,
            mysql_types.MySQLMediumText: self._convert_mediumtext_type,
            mysql_types.MySQLLongText: self._convert_longtext_type,

            mysql_types.MySQLDate: self._convert_date_type,
            mysql_types.MySQLDateTime: self._convert_datetime_type,
            mysql_types.MySQLTime: self._convert_time_type,
            mysql_types.MySQLYear: self._convert_year_type,
            mysql_types.MySQLTimestamp: self._convert_timestamp_type,
            mysql_types.MySQLEnum: self._convert_enum_type,

            mysql_types.MySQLBlob: self._convert_blob_type,
            mysql_types.MySQLTinyBlob: self._convert_tinyblob_type,
            mysql_types.MySQLMediumBlob: self._convert_mediumblob_type,
            mysql_types.MySQLLongBlob: self._convert_longblob_type,

            mysql_types.MySQLBinary: self._convert_binary_type,
            mysql_types.MySQLVarBinary: self._convert_varbinary_type,

            mysql_types.MySQLSet: self._convert_set_type,
        }

    def _convert_small_integer_type(self, column):
        metadata = self._get_primary_key_metadata(column.primary_key_order)
        metadata.update(self._get_unsigned_metadata(column.type.is_unsigned))
        return self._builder.create_int(), metadata

    def _convert_integer_type(self, column):
        # Avro int type is 4-byte signed integer. For MySQL unsigned int type,
        # convert it to Avro long type, which is 8-type signed integer.
        metadata = self._get_primary_key_metadata(column.primary_key_order)
        metadata.update(self._get_unsigned_metadata(column.type.is_unsigned))
        avro_type = (self._builder.create_long() if column.type.is_unsigned
                     else self._builder.create_int())
        return avro_type, metadata

    def _get_primary_key_metadata(self, primary_key_order):
        return ({AvroMetaDataKeys.PRIMARY_KEY: primary_key_order}
                if primary_key_order else {})

    def _get_unsigned_metadata(self, is_unsigned):
        return ({AvroMetaDataKeys.UNSIGNED: is_unsigned}
                if is_unsigned else {})

    def _convert_bigint_type(self, column):
        metadata = self._get_primary_key_metadata(column.primary_key_order)
        metadata.update(self._get_unsigned_metadata(column.type.is_unsigned))
        return self._builder.create_long(), metadata

    def _convert_bit_type(self, column):
        metadata = self._get_primary_key_metadata(column.primary_key_order)
        metadata.update(self._get_bitlen_metadata(column.type.length))
        return self._builder.create_int(), metadata

    def _get_bitlen_metadata(self, bit_length):
        return ({AvroMetaDataKeys.BIT_LEN: bit_length}
                if bit_length else {})

    def _convert_boolean_type(self, column):
        metadata = self._get_primary_key_metadata(column.primary_key_order)
        return self._builder.create_boolean(), metadata

    def _convert_double_type(self, column):
        metadata = self._get_primary_key_metadata(column.primary_key_order)
        metadata.update(self._get_precision_metadata(column))
        metadata.update(self._get_unsigned_metadata(column.type.is_unsigned))
        return self._builder.create_double(), metadata

    def _get_precision_metadata(self, column):
        return {
            AvroMetaDataKeys.PRECISION: column.type.precision,
            AvroMetaDataKeys.SCALE: column.type.scale,
        }

    def _convert_float_type(self, column):
        metadata = self._get_primary_key_metadata(column.primary_key_order)
        metadata.update(self._get_precision_metadata(column))
        metadata.update(self._get_unsigned_metadata(column.type.is_unsigned))
        return self._builder.create_float(), metadata

    def _convert_decimal_type(self, column):
        metadata = self._get_primary_key_metadata(column.primary_key_order)
        precision = int(column.type.precision)
        scale = int(column.type.scale)
        return self._builder.begin_decimal_bytes(
            precision,
            scale
        ).end(), metadata

    def _convert_string_type(self, column):
        metadata = self._get_primary_key_metadata(column.primary_key_order)
        return self._builder.create_string(), metadata

    def _convert_char_type(self, column):
        metadata = self._get_primary_key_metadata(column.primary_key_order)
        metadata[AvroMetaDataKeys.FIX_LEN] = column.type.length
        return self._builder.create_string(), metadata

    def _convert_varchar_type(self, column):
        metadata = self._get_primary_key_metadata(column.primary_key_order)
        metadata[AvroMetaDataKeys.MAX_LEN] = column.type.length
        return self._builder.create_string(), metadata

<<<<<<< HEAD
    def _get_fsp_metadata(self, column):
        return {
            AvroMetaDataKeys.FSP: column.type.fsp
        }
=======
    def _convert_tinytext_type(self, column):
        metadata = self._get_primary_key_metadata(column.primary_key_order)
        metadata[AvroMetaDataKeys.MAX_LEN] = mysql_types.MySQLTinyText().length
        return self._builder.create_string(), metadata

    def _convert_text_type(self, column):
        metadata = self._get_primary_key_metadata(column.primary_key_order)
        metadata[AvroMetaDataKeys.MAX_LEN] = mysql_types.MySQLText().length
        return self._builder.create_string(), metadata

    def _convert_mediumtext_type(self, column):
        metadata = self._get_primary_key_metadata(column.primary_key_order)
        metadata[AvroMetaDataKeys.MAX_LEN] = \
            mysql_types.MySQLMediumText().length
        return self._builder.create_string(), metadata

    def _convert_longtext_type(self, column):
        metadata = self._get_primary_key_metadata(column.primary_key_order)
        metadata[AvroMetaDataKeys.MAX_LEN] = mysql_types.MySQLLongText().length
        return self._builder.create_string(), metadata
>>>>>>> 338603be

    def _convert_date_type(self, column):
        metadata = self._get_primary_key_metadata(column.primary_key_order)
        return self._builder.begin_date().end(), metadata

    def _convert_datetime_type(self, column):
        """The Avro timestamp logical type is used to represent
        MySQL datetime type, and it chooses timestamp-millis or
        timestamp-micros depending on the fsp value.
        """
        metadata = self._get_primary_key_metadata(column.primary_key_order)

        fsp = column.type.fsp

        metadata.update(self._get_fsp_metadata(column))

        if fsp is None:
            return self._builder.begin_timestamp_millis().end(), metadata
        elif fsp > 3:
            return self._builder.begin_timestamp_micros().end(), metadata
        else:
            return self._builder.begin_timestamp_millis().end(), metadata

    def _convert_time_type(self, column):
        """the long type is used instead of Avro time logical type
        is because the MySQL time type may represent a time interval
        in addition to a time of day. Also, because the value could
        contain fractional part, it expects the value to be converted
        to milli-seconds.
        """
        metadata = self._get_primary_key_metadata(column.primary_key_order)
        metadata[AvroMetaDataKeys.TIME] = True
        metadata.update(self._get_fsp_metadata(column))

        return self._builder.create_long(), metadata

    def _convert_year_type(self, column):
        """Avro currently doesn't support year, so map the
        year sql column type to long (year number)
        """
        metadata = self._get_primary_key_metadata(column.primary_key_order)
        metadata[AvroMetaDataKeys.YEAR] = True
        return self._builder.create_long(), metadata

    def _convert_timestamp_type(self, column):
        """We map to micros over millis for safety
        """
        metadata = self._get_primary_key_metadata(column.primary_key_order)

        fsp = column.type.fsp
        metadata.update(self._get_fsp_metadata(column))

        if fsp is None:
            return self._builder.begin_timestamp_millis().end(), metadata
        elif fsp > 3:
            return self._builder.begin_timestamp_micros().end(), metadata
        else:
            return self._builder.begin_timestamp_millis().end(), metadata

    def _convert_enum_type(self, column):
        return self._builder.begin_enum(
            self.get_enum_type_name(column),
            column.type.values
        ).end(), {}

    def _convert_tinyblob_type(self, column):
        metadata = self._get_primary_key_metadata(column.primary_key_order)
        metadata[AvroMetaDataKeys.MAX_LEN] = mysql_types.MySQLTinyBlob().length
        return self._builder.create_bytes(), metadata

    def _convert_blob_type(self, column):
        metadata = self._get_primary_key_metadata(column.primary_key_order)
        metadata[AvroMetaDataKeys.MAX_LEN] = mysql_types.MySQLBlob().length
        return self._builder.create_bytes(), metadata

    def _convert_mediumblob_type(self, column):
        metadata = self._get_primary_key_metadata(column.primary_key_order)
        metadata[AvroMetaDataKeys.MAX_LEN] = \
            mysql_types.MySQLMediumBlob().length
        return self._builder.create_bytes(), metadata

    def _convert_longblob_type(self, column):
        metadata = self._get_primary_key_metadata(column.primary_key_order)
        metadata[AvroMetaDataKeys.MAX_LEN] = mysql_types.MySQLLongBlob().length
        return self._builder.create_bytes(), metadata

    def _convert_binary_type(self, column):
        metadata = self._get_primary_key_metadata(column.primary_key_order)
        metadata[AvroMetaDataKeys.FIX_LEN] = column.type.length
        return self._builder.create_bytes(), metadata

    def _convert_varbinary_type(self, column):
        metadata = self._get_primary_key_metadata(column.primary_key_order)
        metadata[AvroMetaDataKeys.MAX_LEN] = column.type.length
        return self._builder.create_bytes(), metadata

    def _convert_set_type(self, column):
        schema = self._builder.begin_array(
            self._builder.begin_enum(
                column.name,
                column.type.values
            ).end()
        ).end()
        metadata = self._get_primary_key_metadata(column.primary_key_order)
        return schema, metadata

    @classmethod
    def get_enum_type_name(cls, column):
        return column.name + '_enum'<|MERGE_RESOLUTION|>--- conflicted
+++ resolved
@@ -219,12 +219,11 @@
         metadata[AvroMetaDataKeys.MAX_LEN] = column.type.length
         return self._builder.create_string(), metadata
 
-<<<<<<< HEAD
     def _get_fsp_metadata(self, column):
         return {
             AvroMetaDataKeys.FSP: column.type.fsp
         }
-=======
+
     def _convert_tinytext_type(self, column):
         metadata = self._get_primary_key_metadata(column.primary_key_order)
         metadata[AvroMetaDataKeys.MAX_LEN] = mysql_types.MySQLTinyText().length
@@ -245,7 +244,6 @@
         metadata = self._get_primary_key_metadata(column.primary_key_order)
         metadata[AvroMetaDataKeys.MAX_LEN] = mysql_types.MySQLLongText().length
         return self._builder.create_string(), metadata
->>>>>>> 338603be
 
     def _convert_date_type(self, column):
         metadata = self._get_primary_key_metadata(column.primary_key_order)
