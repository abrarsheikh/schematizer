# -*- coding: utf-8 -*-
import logging

log = logging.getLogger('schematizer.config')


def routes(config):
    """Add routes to the configuration."""
    config.add_route(
        'api.v1.list_namespaces',
        '/v1/namespaces'
    )
    config.add_route(
        'api.v1.list_sources_by_namespace',
        '/v1/namespaces/{namespace}/sources'
    )
    config.add_route(
        'api.v1.list_sources',
        '/v1/sources'
    )
    config.add_route(
        'api.v1.get_source_by_id',
        '/v1/sources/{source_id}'
    )
    config.add_route(
        'api.v1.update_category',
        '/v1/sources/{source_id}/category',
        request_method="POST"
    )
    config.add_route(
        'api.v1.delete_category',
        '/v1/sources/{source_id}/category',
        request_method="DELETE"
    )
    config.add_route(
        'api.v1.list_topics_by_source_id',
        '/v1/sources/{source_id}/topics'
    )
    config.add_route(
        'api.v1.get_latest_topic_by_source_id',
        '/v1/sources/{source_id}/topics/latest'
    )
    config.add_route(
        'api.v1.get_topic_by_topic_name',
        '/v1/topics/{topic_name}'
    )
    config.add_route(
        'api.v1.list_schemas_by_topic_name',
        '/v1/topics/{topic_name}/schemas'
    )
    config.add_route(
        'api.v1.get_latest_schema_by_topic_name',
        '/v1/topics/{topic_name}/schemas/latest'
    )
    # The REST URI matches in order, so please consider the
    # potential conflicts when you make changes.
    config.add_route(
        'api.v1.register_schema_from_mysql_stmts',
        '/v1/schemas/mysql'
    )
    config.add_route(
        'api.v1.register_schema',
        '/v1/schemas/avro'
    )
    config.add_route(
        'api.v1.get_schema_by_id',
        '/v1/schemas/{schema_id}'
    )
    config.add_route(
        'api.v1.get_schema_elements_by_schema_id',
        '/v1/schemas/{schema_id}/elements'
    )
    config.add_route(
        'api.v1.is_avro_schema_compatible',
        '/v1/compatibility/schemas/avro'
    )
    config.add_route(
        'api.v1.is_mysql_schema_compatible',
        '/v1/compatibility/schemas/mysql'
    )
    config.add_route(
        'api.v1.create_note',
        '/v1/notes'
    )
    config.add_route(
        'api.v1.update_note',
        '/v1/notes/{note_id}'
    )
    config.add_route(
<<<<<<< HEAD
        'api.v1.list_categories',
        '/v1/categories'
=======
        'doctool.index',
        '/web/'
>>>>>>> de0db082
    )
    # Serve the documentation tool from /web/
    config.add_static_view(name='web', path='static/html/')
    config.add_static_view(name='static', path='static/')<|MERGE_RESOLUTION|>--- conflicted
+++ resolved
@@ -87,13 +87,12 @@
         '/v1/notes/{note_id}'
     )
     config.add_route(
-<<<<<<< HEAD
         'api.v1.list_categories',
         '/v1/categories'
-=======
+    )
+    config.add_route(
         'doctool.index',
         '/web/'
->>>>>>> de0db082
     )
     # Serve the documentation tool from /web/
     config.add_static_view(name='web', path='static/html/')
