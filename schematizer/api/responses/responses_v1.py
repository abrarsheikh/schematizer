--- conflicted
+++ resolved
@@ -4,15 +4,10 @@
 Most of them are shared in various API responses, and therefore keep them
 in this module.
 """
-<<<<<<< HEAD
 from __future__ import absolute_import
 from __future__ import unicode_literals
 
-from schematizer.components.converters.converter_base \
-    import AvroMetaDataKeyEnum
-=======
 from yelp_avro.data_pipeline.avro_meta_data import AvroMetaDataKeys
->>>>>>> 719432b7
 
 
 def _format_datetime(datetime_value):
