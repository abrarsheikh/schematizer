(function() {
    var docToolApp = angular.module('docToolApp', [
        'ngRoute',
        'navbar',
        'home',
        'browseTables',
        'browseSchema'
    ]);

<<<<<<< HEAD
app.controller('docToolCtrl', ['$scope', '$http', function($scope, $http) {
    $scope.data = [];
    $scope.show = '';
    $scope.showSchemaError = false;
    $scope.text = '';
    $scope.control = 'schema';
    $scope.showTopic = false;

    $scope.search = function() {
        switch ($scope.control) {
            case 'schema':
                $scope.searchSchema($scope.text);
                break;
            case 'topic':
                $scope.searchTopic($scope.text);
                break;
            case 'source':
                $scope.searchSource($scope.text);
            case 'namespace':
                $scope.searchNamespace($scope.text);
            default: // Should never reach here
        }
    }

    $scope.searchSchema = function(schemaID) {
        var path = '/v1/schemas/' + schemaID;
        $http.get(path).success(function (data) {
            $scope.data = data;
            $scope.show = 'schema';
        }).error(function (errorData) {
            $scope.show = 'error';
            $scope.errorMessage = 'No schema found.';
        });
    }

    $scope.searchTopic = function(topicName) {
        var path = '/v1/topics/' + topicName + '/schemas';
        $http.get(path).success(function (data) {
            $scope.data = data;
            $scope.show = 'topic';
        }).error(function (errorData) {
            $scope.show = 'error';
            $scope.errorMessage = 'No topic found.';
        });
    }

    $scope.searchSource = function(sourceName) {
        var path = '/v1/sources';
        $http.get(path).success(function (data) {
            $scope.data = [];
            for (i in data) {
                if (data[i].source.toLowerCase() === sourceName.toLowerCase()) {
                    $scope.data.push(data[i]);
                }
            }
            if ($scope.data.length > 0) {
                $scope.show = 'sources';
            } else {
                $scope.show = 'error';
                $scope.errorMessage = 'No sources found.';
            }
        }).error(function (errorData) {
            $scope.show = 'error';
            $scope.errorMessage = 'No sources found.';
        });
    }

    $scope.getTopicsFromSource = function(source_id) {
        var path = '/v1/sources/' + source_id + '/topics';
        $http.get(path).success(function (data) {
            $scope.data = data;
            $scope.show = 'source';
        }).error(function (errorData) {
            $scope.show = 'error';
            $scope.show = 'No topics found.';
        });
    }

    $scope.searchNamespace = function(namespace) {
        var path = '/v1/namespaces';
        $http.get(path).success(function (data) {
            $scope.data = [];
            for (i in data) {
                // Check if data[i] contains substring namespace
                if (data[i].indexOf(namespace) >= 0) {
                    $scope.data.push(data[i]);
                }
            }
            if ($scope.data.length > 0) {
                $scope.show = 'namespaces';
            } else {
                $scope.show = 'error';
                $scope.errorMessage = 'No namespaces found.';
            }
        }).error(function (errorData) {
            $scope.show = 'error';
            $scope.show = 'No namespaces found.';
        });
    }

    $scope.getSourcesFromNamespace = function(namespace) {
        var path = '/v1/namespaces/' + namespace + '/sources';
        $http.get(path).success(function (data) {
            $scope.data = data;
            $scope.show = 'namespace';
        }).error(function (errorData) {
            $scope.show = 'error';
            $scope.show = 'No sources found.';
        });
    }

}]);
=======
    "use strict";
    docToolApp.config(['$routeProvider',
        function($routeProvider) {
            $routeProvider.
            when('/home', {
                templateUrl: 'partials/home.html',
                controller: 'HomeController'
            }).
            when('/browse', {
                templateUrl: 'partials/browse-tables.html',
                controller: 'BrowseTablesController'
            }).
            when('/schema', {
                templateUrl: 'partials/browse-schema.html',
                controller: 'BrowseSchemaController'
            }).
            otherwise({
                redirectTo: '/home'
            });
        }
    ]);
})();
>>>>>>> 87ee1e3e
<|MERGE_RESOLUTION|>--- conflicted
+++ resolved
@@ -7,120 +7,6 @@
         'browseSchema'
     ]);
 
-<<<<<<< HEAD
-app.controller('docToolCtrl', ['$scope', '$http', function($scope, $http) {
-    $scope.data = [];
-    $scope.show = '';
-    $scope.showSchemaError = false;
-    $scope.text = '';
-    $scope.control = 'schema';
-    $scope.showTopic = false;
-
-    $scope.search = function() {
-        switch ($scope.control) {
-            case 'schema':
-                $scope.searchSchema($scope.text);
-                break;
-            case 'topic':
-                $scope.searchTopic($scope.text);
-                break;
-            case 'source':
-                $scope.searchSource($scope.text);
-            case 'namespace':
-                $scope.searchNamespace($scope.text);
-            default: // Should never reach here
-        }
-    }
-
-    $scope.searchSchema = function(schemaID) {
-        var path = '/v1/schemas/' + schemaID;
-        $http.get(path).success(function (data) {
-            $scope.data = data;
-            $scope.show = 'schema';
-        }).error(function (errorData) {
-            $scope.show = 'error';
-            $scope.errorMessage = 'No schema found.';
-        });
-    }
-
-    $scope.searchTopic = function(topicName) {
-        var path = '/v1/topics/' + topicName + '/schemas';
-        $http.get(path).success(function (data) {
-            $scope.data = data;
-            $scope.show = 'topic';
-        }).error(function (errorData) {
-            $scope.show = 'error';
-            $scope.errorMessage = 'No topic found.';
-        });
-    }
-
-    $scope.searchSource = function(sourceName) {
-        var path = '/v1/sources';
-        $http.get(path).success(function (data) {
-            $scope.data = [];
-            for (i in data) {
-                if (data[i].source.toLowerCase() === sourceName.toLowerCase()) {
-                    $scope.data.push(data[i]);
-                }
-            }
-            if ($scope.data.length > 0) {
-                $scope.show = 'sources';
-            } else {
-                $scope.show = 'error';
-                $scope.errorMessage = 'No sources found.';
-            }
-        }).error(function (errorData) {
-            $scope.show = 'error';
-            $scope.errorMessage = 'No sources found.';
-        });
-    }
-
-    $scope.getTopicsFromSource = function(source_id) {
-        var path = '/v1/sources/' + source_id + '/topics';
-        $http.get(path).success(function (data) {
-            $scope.data = data;
-            $scope.show = 'source';
-        }).error(function (errorData) {
-            $scope.show = 'error';
-            $scope.show = 'No topics found.';
-        });
-    }
-
-    $scope.searchNamespace = function(namespace) {
-        var path = '/v1/namespaces';
-        $http.get(path).success(function (data) {
-            $scope.data = [];
-            for (i in data) {
-                // Check if data[i] contains substring namespace
-                if (data[i].indexOf(namespace) >= 0) {
-                    $scope.data.push(data[i]);
-                }
-            }
-            if ($scope.data.length > 0) {
-                $scope.show = 'namespaces';
-            } else {
-                $scope.show = 'error';
-                $scope.errorMessage = 'No namespaces found.';
-            }
-        }).error(function (errorData) {
-            $scope.show = 'error';
-            $scope.show = 'No namespaces found.';
-        });
-    }
-
-    $scope.getSourcesFromNamespace = function(namespace) {
-        var path = '/v1/namespaces/' + namespace + '/sources';
-        $http.get(path).success(function (data) {
-            $scope.data = data;
-            $scope.show = 'namespace';
-        }).error(function (errorData) {
-            $scope.show = 'error';
-            $scope.show = 'No sources found.';
-        });
-    }
-
-}]);
-=======
     "use strict";
     docToolApp.config(['$routeProvider',
         function($routeProvider) {
@@ -142,5 +28,4 @@
             });
         }
     ]);
-})();
->>>>>>> 87ee1e3e
+})();