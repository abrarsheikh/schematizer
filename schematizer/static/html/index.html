<!DOCTYPE html>
<html lang="en" ng-app="docToolApp">
    <head>
        <title>Documentation Tool</title>
        <script src="http://ajax.googleapis.com/ajax/libs/angularjs/1.3.14/angular.min.js"></script>
        <script src="https://ajax.googleapis.com/ajax/libs/angularjs/1.3.14/angular-route.min.js"></script>
        <script src="//maxcdn.bootstrapcdn.com/bootstrap/3.2.0/js/bootstrap.min.js"></script>
        <link rel="stylesheet" type="text/css" href="//maxcdn.bootstrapcdn.com/bootstrap/3.2.0/css/bootstrap.min.css"/>

        <script src="/static/js/app.js"></script>
        <script src="/static/js/navbar.js"></script>
        <script src="/static/js/home.js"></script>
        <script src="/static/js/browse-tables.js"></script>
        <script src="/static/js/browse-schema.js"></script>

        <link rel="stylesheet" type="text/css" href="/static/css/schematizer.css"/>
    </head>

    <body>

        <!-- Navbar -->
        <nav class="navbar navbar-default navbar-static-top" role="navigation" ng-controller="NavbarController">
            <div class="container-fluid">
                <div class="navbar-header">
                    <button type="button" class="navbar-toggle" data-toggle="collapse" data-target="doc-tool-navbar">
                        <span class="sr-only">Toggle navigation</span>
                        <span class="icon-bar"></span>
                        <span class="icon-bar"></span>
                        <span class="icon-bar"></span>
                    </button>
                    <span class="navbar-brand"><a href="#/home">Data Warehouse Documentation Tool</a></span>
                </div>
<<<<<<< HEAD
            </div>
        </nav>

        <div class="container">

            <!-- Search box -->
            <div class="panel panel-primary">
                <div class="panel-heading">Search</div>
                <div class="panel-body">
                    <form ng-submit="search()" class="form-inline" role="form">
                        <div class="form-group col-md-8">
                            <label class="control-label">Search for:</label>
                            <select class="form-control" id="searchType" ng-model="control">
                                <option>schema</option>
                                <option>topic</option>
                                <option>source</option>
                                <option>namespace</option>
                            </select>
                            <input type="text" class="form-control" ng-model="text"/>
                            <input type="submit" id="submit" value="Submit"/>
                        </div>
                    </form>
=======
                <div class="collapse navbar-collapse" id="doc-tool-navbar">
                    <u1 class="nav navbar-nav">
                        <li ng-class="{ active: isActive('/home')}"><a href="#/home">Home</a></li>
                        <li ng-class="{ active: isActive('/browse')}"><a href="#/browse">Browse Tables</a></li>
                        <li ng-class="{ active: isActive('/schema')}"><a href="#/schema">Browse Schema</a></li>
                    </u1>
>>>>>>> 87ee1e3e
                </div>
            </div>
        </nav>

<<<<<<< HEAD
            <!-- Returned schema -->
            <div ng-show="show==='schema'">
                <table class="table table-bordered">
                    <tr class="btn-link">
                        <th ng-click="getSourcesFromNamespace(data.topic.source.namespace)">Namespace: {{data.topic.source.namespace}}</th>
                    </tr>
                    <tr class="btn-link">
                        <th ng-click="getTopicsFromSource(data.topic.source.source_id)">Source: {{data.topic.source.source}}</th>
                    </tr>
                    <tr class="btn-link">
                        <th ng-click="searchTopic(data.topic.name)">Topic: {{data.topic.name}}</th>
                    </tr>
                    <tr>
                        <th>Schema</th>
                    </tr>
                </table>
                <table class="table table-striped table-bordered">
                    <tr>
                        <th>Field</th>
                        <th>Value</th>
                    <tr ng-repeat="(key, field) in data">
                        <td>{{key}}</td>
                        <td>{{field}}</td>
                    </tr>
                </table>
            </div>

            <!-- Returned topic (list of schema) -->
            <div ng-show="show==='topic'">
                <table class="table table-bordered">
                    <tr class="btn-link">
                        <th ng-click="getSourcesFromNamespace(data[0].topic.source.namespace)">Namespace: {{data[0].topic.source.namespace}}</th>
                    </tr>
                    <tr class="btn-link">
                        <th ng-click="getTopicsFromSource(data[0].topic.source.source_id)">Source: {{data[0].topic.source.source}}</th>
                    </tr>
                    <tr>
                        <th>Topic: {{data[0].topic.name}}</th>
                    </tr>
                </table>
                <table class="table table-striped table-bordered">
                    <tr>
                        <th>Schema ID</th>
                        <th>Status</th>
                        <th>Created At</th>
                        <th>Updated At</th>
                    </tr>
                    <tr class="btn-link" ng-repeat="schema in data" ng-click="searchSchema(schema.schema_id)">
                        <td>{{schema.schema_id}}</td>
                        <td>{{schema.status}}</td>
                        <td>{{schema.created_at}}</td>
                        <td>{{schema.updated_at}}</td>
                    </tr>
                </table>
            </div>

            <!-- Returned namespace (returned list of sources) -->
            <div ng-show="show==='sources' || show==='namespace'">
                <table class="table table-bordered" ng-show="show==='namespace'">
                    <tr>
                        <th>Namespace: {{data[0].namespace}}</th>
                    </tr>
                </table>
                <table class="table table-striped table-bordered">
                    <tr>
                        <th>Source</th>
                        <th>Namespace</th>
                        <th>Source Owner Email</th>
                        <th>Created At</th>
                        <th>Updated At</th>
                    </tr>
                    <tr class="btn-link" ng-repeat="source in data" ng-click="getTopicsFromSource(source.source_id)">
                        <td>{{source.source}}</td>
                        <td>{{source.namespace}}</td>
                        <td>{{source.source_owner_email}}</td>
                        <td>{{source.created_at}}</td>
                        <td>{{source.updated_at}}</td>
                    </tr>
                </table>
            </div>

            <!-- Returned source (list of topics) -->
            <div ng-show="show==='source'">
                <table class="table table-bordered">
                    <tr class="btn-link">
                        <th ng-click="getSourcesFromNamespace(data[0].source.namespace)">Namespace: {{data[0].source.namespace}}</th>
                    </tr>
                    <tr>
                        <th>Source: {{data[0].source.source}}</th>
                    </tr>
                </table>
                <table class="table table-striped table-bordered">
                    <tr>
                        <th>Topic Name</th>
                        <th>Created At</th>
                        <th>Updated At</th>
                    </tr>
                    <tr class="btn-link" ng-repeat="topic in data" ng-click="searchTopic(topic.name)">
                        <td>{{topic.name}}</td>
                        <td>{{topic.created_at}}</td>
                        <td>{{topic.updated_at}}</td>
                    </tr>
                </table>
            </div>

            <!-- Returned list of namespaces -->
            <div ng-show="show==='namespaces'">
                <table class="table table-striped table-bordered">
                    <tr>
                        <th>Namespace</th>
                    </tr>
                    <tr class="btn-link" ng-repeat="namespace in data" ng-click="getSourcesFromNamespace(namespace)">
                        <td>{{namespace}}</td>
                    </tr>
                </table>
            </div>

            <!-- Error Messages -->
            <div ng-show="show==='error'">
                <div class="col-lg-12">
                    <div class="alert alert-danger" role="alert">{{errorMessage}}</div>
                </div>
            </div>
=======
        <div ng-view></div>
>>>>>>> 87ee1e3e

    </body>
</html><|MERGE_RESOLUTION|>--- conflicted
+++ resolved
@@ -30,168 +30,17 @@
                     </button>
                     <span class="navbar-brand"><a href="#/home">Data Warehouse Documentation Tool</a></span>
                 </div>
-<<<<<<< HEAD
-            </div>
-        </nav>
-
-        <div class="container">
-
-            <!-- Search box -->
-            <div class="panel panel-primary">
-                <div class="panel-heading">Search</div>
-                <div class="panel-body">
-                    <form ng-submit="search()" class="form-inline" role="form">
-                        <div class="form-group col-md-8">
-                            <label class="control-label">Search for:</label>
-                            <select class="form-control" id="searchType" ng-model="control">
-                                <option>schema</option>
-                                <option>topic</option>
-                                <option>source</option>
-                                <option>namespace</option>
-                            </select>
-                            <input type="text" class="form-control" ng-model="text"/>
-                            <input type="submit" id="submit" value="Submit"/>
-                        </div>
-                    </form>
-=======
                 <div class="collapse navbar-collapse" id="doc-tool-navbar">
                     <u1 class="nav navbar-nav">
                         <li ng-class="{ active: isActive('/home')}"><a href="#/home">Home</a></li>
                         <li ng-class="{ active: isActive('/browse')}"><a href="#/browse">Browse Tables</a></li>
                         <li ng-class="{ active: isActive('/schema')}"><a href="#/schema">Browse Schema</a></li>
                     </u1>
->>>>>>> 87ee1e3e
                 </div>
             </div>
         </nav>
 
-<<<<<<< HEAD
-            <!-- Returned schema -->
-            <div ng-show="show==='schema'">
-                <table class="table table-bordered">
-                    <tr class="btn-link">
-                        <th ng-click="getSourcesFromNamespace(data.topic.source.namespace)">Namespace: {{data.topic.source.namespace}}</th>
-                    </tr>
-                    <tr class="btn-link">
-                        <th ng-click="getTopicsFromSource(data.topic.source.source_id)">Source: {{data.topic.source.source}}</th>
-                    </tr>
-                    <tr class="btn-link">
-                        <th ng-click="searchTopic(data.topic.name)">Topic: {{data.topic.name}}</th>
-                    </tr>
-                    <tr>
-                        <th>Schema</th>
-                    </tr>
-                </table>
-                <table class="table table-striped table-bordered">
-                    <tr>
-                        <th>Field</th>
-                        <th>Value</th>
-                    <tr ng-repeat="(key, field) in data">
-                        <td>{{key}}</td>
-                        <td>{{field}}</td>
-                    </tr>
-                </table>
-            </div>
-
-            <!-- Returned topic (list of schema) -->
-            <div ng-show="show==='topic'">
-                <table class="table table-bordered">
-                    <tr class="btn-link">
-                        <th ng-click="getSourcesFromNamespace(data[0].topic.source.namespace)">Namespace: {{data[0].topic.source.namespace}}</th>
-                    </tr>
-                    <tr class="btn-link">
-                        <th ng-click="getTopicsFromSource(data[0].topic.source.source_id)">Source: {{data[0].topic.source.source}}</th>
-                    </tr>
-                    <tr>
-                        <th>Topic: {{data[0].topic.name}}</th>
-                    </tr>
-                </table>
-                <table class="table table-striped table-bordered">
-                    <tr>
-                        <th>Schema ID</th>
-                        <th>Status</th>
-                        <th>Created At</th>
-                        <th>Updated At</th>
-                    </tr>
-                    <tr class="btn-link" ng-repeat="schema in data" ng-click="searchSchema(schema.schema_id)">
-                        <td>{{schema.schema_id}}</td>
-                        <td>{{schema.status}}</td>
-                        <td>{{schema.created_at}}</td>
-                        <td>{{schema.updated_at}}</td>
-                    </tr>
-                </table>
-            </div>
-
-            <!-- Returned namespace (returned list of sources) -->
-            <div ng-show="show==='sources' || show==='namespace'">
-                <table class="table table-bordered" ng-show="show==='namespace'">
-                    <tr>
-                        <th>Namespace: {{data[0].namespace}}</th>
-                    </tr>
-                </table>
-                <table class="table table-striped table-bordered">
-                    <tr>
-                        <th>Source</th>
-                        <th>Namespace</th>
-                        <th>Source Owner Email</th>
-                        <th>Created At</th>
-                        <th>Updated At</th>
-                    </tr>
-                    <tr class="btn-link" ng-repeat="source in data" ng-click="getTopicsFromSource(source.source_id)">
-                        <td>{{source.source}}</td>
-                        <td>{{source.namespace}}</td>
-                        <td>{{source.source_owner_email}}</td>
-                        <td>{{source.created_at}}</td>
-                        <td>{{source.updated_at}}</td>
-                    </tr>
-                </table>
-            </div>
-
-            <!-- Returned source (list of topics) -->
-            <div ng-show="show==='source'">
-                <table class="table table-bordered">
-                    <tr class="btn-link">
-                        <th ng-click="getSourcesFromNamespace(data[0].source.namespace)">Namespace: {{data[0].source.namespace}}</th>
-                    </tr>
-                    <tr>
-                        <th>Source: {{data[0].source.source}}</th>
-                    </tr>
-                </table>
-                <table class="table table-striped table-bordered">
-                    <tr>
-                        <th>Topic Name</th>
-                        <th>Created At</th>
-                        <th>Updated At</th>
-                    </tr>
-                    <tr class="btn-link" ng-repeat="topic in data" ng-click="searchTopic(topic.name)">
-                        <td>{{topic.name}}</td>
-                        <td>{{topic.created_at}}</td>
-                        <td>{{topic.updated_at}}</td>
-                    </tr>
-                </table>
-            </div>
-
-            <!-- Returned list of namespaces -->
-            <div ng-show="show==='namespaces'">
-                <table class="table table-striped table-bordered">
-                    <tr>
-                        <th>Namespace</th>
-                    </tr>
-                    <tr class="btn-link" ng-repeat="namespace in data" ng-click="getSourcesFromNamespace(namespace)">
-                        <td>{{namespace}}</td>
-                    </tr>
-                </table>
-            </div>
-
-            <!-- Error Messages -->
-            <div ng-show="show==='error'">
-                <div class="col-lg-12">
-                    <div class="alert alert-danger" role="alert">{{errorMessage}}</div>
-                </div>
-            </div>
-=======
         <div ng-view></div>
->>>>>>> 87ee1e3e
-
+    
     </body>
 </html>