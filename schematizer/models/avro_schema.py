# -*- coding: utf-8 -*-
import simplejson
from avro import schema
from collections import deque
from sqlalchemy import Column
from sqlalchemy import ForeignKey
from sqlalchemy import Integer
from sqlalchemy import Text
from sqlalchemy.orm import relationship
from sqlalchemy.types import Enum

from schematizer.models.avro_schema_element import AvroSchemaElement
from schematizer.models.base_model import BaseModel
from schematizer.models.consumer import Consumer
from schematizer.models.database import Base
from schematizer.models.database import session
from schematizer.models.note import Note
from schematizer.models.note import ReferenceTypeEnum
from schematizer.models.producer import Producer
from schematizer.models.types.time import build_time_column


class AvroSchemaStatus(object):

    READ_AND_WRITE = 'RW'
    READ_ONLY = 'R'
    DISABLED = 'Disabled'


class AvroSchema(Base, BaseModel):

    __tablename__ = 'avro_schema'

    id = Column(Integer, primary_key=True)

    # The JSON string representation of the avro schema.
    avro_schema = Column('avro_schema', Text, nullable=False)

    # Id of the topic that the schema is associated to.
    # It is a foreign key to Topic table.
    topic_id = Column(
        Integer,
        ForeignKey('topic.id'),
        nullable=False
    )

    # The schema_id where this schema is derived from.
    base_schema_id = Column(Integer, ForeignKey('avro_schema.id'))

    # Schema status: RW (read/write), R (read-only), Disabled
    status = Column(
        Enum(
            AvroSchemaStatus.READ_AND_WRITE,
            AvroSchemaStatus.READ_ONLY,
            AvroSchemaStatus.DISABLED,
            name='status'
        ),
        default=AvroSchemaStatus.READ_AND_WRITE,
        nullable=False
    )

    # Timestamp when the entry is created
    created_at = build_time_column(
        default_now=True,
        nullable=False
    )

    # Timestamp when the entry is last updated
    updated_at = build_time_column(
        default_now=True,
        onupdate_now=True,
        nullable=False
    )

    producers = relationship(Producer, backref="avro_schema")

    consumers = relationship(Consumer, backref="avro_schema")

    avro_schema_elements = relationship(
        AvroSchemaElement,
        backref="avro_schema"
    )

    def to_dict(self):
        avro_schema_dict = {
            'schema_id': self.id,
            'schema': self.avro_schema,
            'status': self.status,
            'topic': None if self.topic is None else self.topic.to_dict(),
            'note': self.note,
            'created_at': self.created_at,
            'updated_at': self.updated_at
        }
        # Since swagger cannot take null or None value for integer type,
        # here we just simply strip out this field.
        if self.base_schema_id is not None:
            avro_schema_dict['base_schema_id'] = self.base_schema_id
        return avro_schema_dict

    @property
    def note(self):
        note = session.query(
            Note
        ).filter(
            Note.reference_type == ReferenceTypeEnum.SCHEMA,
<<<<<<< HEAD
            Note.reference_id == self.topic.source.id,
=======
            Note.reference_id == self.id
>>>>>>> 3d9bd2b6
        ).first()
        return note

    @property
    def avro_schema_json(self):
        return simplejson.loads(self.avro_schema)

    @avro_schema_json.setter
    def avro_schema_json(self, schema_json):
        self.avro_schema = simplejson.dumps(schema_json)

    @property
    def avro_schema_with_doc(self):
        """Get the JSON representation of the Avro schema with the
        documentation and element Id of each doc-eligible element.
        """
        key_to_element_map = dict(
            (o.key, o) for o in self.avro_schema_elements
        )
        avro_schema_obj = schema.make_avsc_object(self.avro_schema_json)

        schema_elements = deque([(avro_schema_obj, None)])
        while len(schema_elements) > 0:
            schema_obj, parent_key = schema_elements.popleft()
            element_cls = _schema_to_element_map.get(schema_obj.__class__)
            if not element_cls:
                continue
            _schema_element = element_cls(schema_obj, parent_key)
            self._add_doc_to_schema(_schema_element, key_to_element_map)

            parent_key = _schema_element.key
            for nested_schema in _schema_element.nested_schema_objects:
                schema_elements.append((nested_schema, parent_key))

        return avro_schema_obj.to_json()

    ELEMENT_ID_ATTR = 'element_id'
    DOC_ATTR = 'doc'

    def _add_doc_to_schema(self, schema_element, key_to_element_map):
        element = key_to_element_map.get(schema_element.key)
        if not element:
            return

        schema_element.schema_obj.set_prop(self.DOC_ATTR, element.doc)
        schema_element.schema_obj.set_prop(self.ELEMENT_ID_ATTR, element.id)

    @classmethod
    def create_schema_elements_from_json(cls, avro_schema_json):
        """Get all the schema elements that exist in the given schema JSON.
        :param avro_schema_json: JSON representation of an Avro schema
        :return: List of AvroSchemaElement objects
        """
        avro_schema_obj = schema.make_avsc_object(avro_schema_json)

        avro_schema_elements = []
        schema_elements = deque([(avro_schema_obj, None)])
        while len(schema_elements) > 0:
            schema_obj, parent_key = schema_elements.popleft()
            element_cls = _schema_to_element_map.get(schema_obj.__class__)
            if not element_cls:
                continue

            _schema_element = element_cls(schema_obj, parent_key)
            avro_schema_element = AvroSchemaElement(
                key=_schema_element.key,
                element_type=_schema_element.element_type,
                doc=schema_obj.get_prop('doc')
            )
            avro_schema_elements.append(avro_schema_element)

            parent_key = _schema_element.key
            for nested_schema in _schema_element.nested_schema_objects:
                schema_elements.append((nested_schema, parent_key))

        return avro_schema_elements

    @classmethod
    def verify_avro_schema(cls, avro_schema_json):
        """Verify whether the given JSON representation is a valid Avro schema.

        :param avro_schema_json: JSON representation of the Avro schema
        :return: A tuple (is_valid, error) in which the first element
        indicates whether the given JSON is a valid Avro schema, and the
        second element is the error if it is not valid.
        """
        try:
            schema.make_avsc_object(avro_schema_json)
            return True, None
        except Exception as e:
            return False, repr(e)


class _SchemaElement(object):
    """Helper class that wraps the avro schema object and its corresponding
    element type.
    """

    target_schema_type = None
    element_type = None

    def __init__(self, schema_obj, parent_key):
        if not isinstance(schema_obj, self.target_schema_type):
            raise ValueError("schema_obj must be {0}. Value: {1}".format(
                self.target_schema_type.__class__.__name__,
                schema_obj
            ))
        self.schema_obj = schema_obj
        self.parent_key = parent_key

    @property
    def key(self):
        raise NotImplementedError()

    @property
    def nested_schema_objects(self):
        return []


class _RecordSchemaElement(_SchemaElement):

    target_schema_type = schema.RecordSchema
    element_type = 'record'

    @property
    def key(self):
        return self.schema_obj.fullname

    @property
    def nested_schema_objects(self):
        return self.schema_obj.fields


class _FieldElement(_SchemaElement):

    target_schema_type = schema.Field
    element_type = 'field'

    @property
    def key(self):
        return AvroSchemaElement.compose_key(
            self.parent_key,
            self.schema_obj.name
        )

    @property
    def nested_schema_objects(self):
        return [self.schema_obj.type]


class _EnumSchemaElement(_SchemaElement):

    target_schema_type = schema.EnumSchema
    element_type = 'enum'

    @property
    def key(self):
        return self.schema_obj.fullname


class _FixedSchemaElement(_SchemaElement):

    target_schema_type = schema.FixedSchema
    element_type = 'fixed'

    @property
    def key(self):
        return self.schema_obj.fullname


class _ArraySchemaElement(_SchemaElement):

    target_schema_type = schema.ArraySchema
    element_type = 'array'

    @property
    def key(self):
        return AvroSchemaElement.compose_key(
            self.parent_key,
            self.element_type
        )

    @property
    def nested_schema_objects(self):
        return [self.schema_obj.items]


class _MapSchemaElement(_SchemaElement):

    target_schema_type = schema.MapSchema
    element_type = 'map'

    @property
    def key(self):
        return AvroSchemaElement.compose_key(
            self.parent_key,
            self.element_type
        )

    @property
    def nested_schema_objects(self):
        return [self.schema_obj.values]


_schema_to_element_map = dict(
    (o.target_schema_type, o) for o in _SchemaElement.__subclasses__()
)<|MERGE_RESOLUTION|>--- conflicted
+++ resolved
@@ -103,11 +103,7 @@
             Note
         ).filter(
             Note.reference_type == ReferenceTypeEnum.SCHEMA,
-<<<<<<< HEAD
-            Note.reference_id == self.topic.source.id,
-=======
-            Note.reference_id == self.id
->>>>>>> 3d9bd2b6
+            Note.reference_id == self.id,
         ).first()
         return note
 
