# -*- coding: utf-8 -*-
"""
This module contains the internal data structure to hold the information
of parsed SQL schemas.
"""


class SQLTable(object):
    """Internal data structure that represents a general sql table.
    """

    def __init__(self, table_name, columns=None, doc=None, **metadata):
        self.name = table_name
        self.columns = columns or []
        self.doc = doc
        # any additional metadata that does not belong to sql table
        # definition but would like to be tracked.
        self.metadata = metadata

    def __eq__(self, other):
        return (isinstance(other, SQLTable) and
                self.name == other.name and
                self.columns == other.columns and
                self.metadata == other.metadata)


class SQLColumn(object):
    """Internal data structure that represents a general sql column.
    It is intended to support sql column definition in general. The
    column type could be database specific.
    """

    def __init__(self, column_name, column_type, primary_key_order=None,
                 is_nullable=True, default_value=None,
                 attributes=None, doc=None, **metadata):
        self.name = column_name
        self.type = column_type
        self.primary_key_order = primary_key_order
        self.is_nullable = is_nullable
        self.default_value = default_value
        self.doc = doc
        # attributes contain column settings except default value and nullable
        self.attributes = set(attributes or [])
        self._attributes_lookup = dict((attr.name, attr)
                                       for attr in self.attributes)
        # any additional metadata that does not belong to sql column
        # definition but would like to be tracked, such as alias
        self.metadata = metadata

    def get_attribute(self, key):
        return self._attributes_lookup.get(key)

    def __eq__(self, other):
<<<<<<< HEAD
        return (isinstance(other, SQLColumn)
                and self.name == other.name
                and self.type == other.type
                and self.primary_key_order == other.primary_key_order
                and self.is_nullable == other.is_nullable
                and self.default_value == other.default_value
                and self.attributes == other.attributes
                and self.metadata == other.metadata)
=======
        return (isinstance(other, SQLColumn) and
                self.name == other.name and
                self.type == other.type and
                self.is_primary_key == other.is_primary_key and
                self.is_nullable == other.is_nullable and
                self.default_value == other.default_value and
                self.attributes == other.attributes and
                self.metadata == other.metadata)
>>>>>>> 58541a29


class SQLAttribute(object):
    """Class that holds the sql attributes in the table/column definitions,
    such as column default value, nullable property, character set, etc.
    """

    def __init__(self, name):
        self.name = name
        self.value = None
        self.has_value = False

    @classmethod
    def create_with_value(cls, name, value):
        attribute = SQLAttribute(name)
        attribute.name = name
        attribute.value = value
        attribute.has_value = True
        return attribute

    def __eq__(self, other):
        return (isinstance(other, SQLAttribute) and
                self.name == other.name and
                self.value == other.value and
                self.has_value == other.has_value)

    def __hash__(self):
        return hash((self.name, self.value, self.has_value))


class SQLColumnDataType(object):
    """Internal data structure that contains column data type information.
    """

    type_name = None

    def __init__(self, attributes=None):
        self.attributes = set(attributes or [])
        self._attributes_lookup = dict((attr.name, attr)
                                       for attr in self.attributes)

    def attribute_exists(self, name):
        return name in self._attributes_lookup

    def get_attribute(self, name):
        return self._attributes_lookup.get(name)

    def __eq__(self, other):
        return (isinstance(other, SQLColumnDataType) and
                self.attributes == other.attributes)


class MetaDataKey(object):
    """Key of metadata attributes"""

    NAMESPACE = 'namespace'
    ALIASES = 'aliases'
    PERMISSION = 'permission'


class DbPermission(object):

    def __init__(
        self,
        object_name,
        user_or_group_name,
        permission,
        for_group=False
    ):
        self.object_name = object_name
        self.user_or_group_name = user_or_group_name
        self.permission = permission
        self.for_group = for_group

    def __eq__(self, other):
        return (isinstance(other, DbPermission) and
                self.object_name == other.object_name and
                self.user_or_group_name == other.user_or_group_name and
                self.permission == other.permission and
                self.for_group == other.for_group)<|MERGE_RESOLUTION|>--- conflicted
+++ resolved
@@ -51,25 +51,14 @@
         return self._attributes_lookup.get(key)
 
     def __eq__(self, other):
-<<<<<<< HEAD
-        return (isinstance(other, SQLColumn)
-                and self.name == other.name
-                and self.type == other.type
-                and self.primary_key_order == other.primary_key_order
-                and self.is_nullable == other.is_nullable
-                and self.default_value == other.default_value
-                and self.attributes == other.attributes
-                and self.metadata == other.metadata)
-=======
         return (isinstance(other, SQLColumn) and
                 self.name == other.name and
                 self.type == other.type and
-                self.is_primary_key == other.is_primary_key and
+                self.primary_key_order == other.primary_key_order and
                 self.is_nullable == other.is_nullable and
                 self.default_value == other.default_value and
                 self.attributes == other.attributes and
                 self.metadata == other.metadata)
->>>>>>> 58541a29
 
 
 class SQLAttribute(object):
