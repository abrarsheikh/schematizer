--- conflicted
+++ resolved
@@ -3,11 +3,8 @@
 from sqlalchemy import ForeignKey
 from sqlalchemy import Integer
 from sqlalchemy import String
-<<<<<<< HEAD
+from sqlalchemy import UniqueConstraint
 from sqlalchemy.orm import relationship
-=======
-from sqlalchemy import UniqueConstraint
->>>>>>> 169b06cc
 
 from schematizer.models.database import Base
 from schematizer.models.topic import Topic
