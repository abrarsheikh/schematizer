--- conflicted
+++ resolved
@@ -15,11 +15,6 @@
     install_requires=[
         'uwsgi',
         'pyramid',
-<<<<<<< HEAD
-        'pyramid_yelp_conn',
-=======
-        'pyramid_uwsgi_metrics',
->>>>>>> 77712415
         'yelp_pyramid',
         'yelp_servlib',
         'yelp_lib',
@@ -27,7 +22,9 @@
     ],
     extras_require={
         'internal': [
-            'pyramid_uwsgi_metrics'
+            'pyramid-yelp-conn',
+            'pyramid-uwsgi-metrics',
+            'yelp-conn'
         ]
     }
 )